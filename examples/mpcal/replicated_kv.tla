----------------------------- MODULE replicated_kv -----------------------------
(***************************************************************************************)
(* Specifies a simple replicated Key-Value store in MPCal.                             *)
(*                                                                                     *)
(* Specifies a replicated state machines (RSM) approach as described in:               *)
(*                                                                                     *)
(* Implementing fault-tolerant services using the state machine approach: a tutorial.  *)
(* http://dl.acm.org/citation.cfm?id=98167                                             *)
(***************************************************************************************)

\* Use some built-in TLA+ modules
EXTENDS Integers, Sequences, FiniteSets, TLC

\* Constant Definitions
\* --------------------

\* Defines the size of the network buffer in a FIFOChannel (the mapping macro).
\*
\* TLC will explore states with up to `BUFFER_SIZE` messages being held on the buffer.
\* If the communication buffer is full, a process that attempts to send a message will not
\* run until a message on the other end of the channel is received.
CONSTANT BUFFER_SIZE

\* Defines the number of key-value store replicas and clients in the system. The specification
\* is orthogonal to these numbers. Note, however, that increasing the number of replicas and/or
\* clients exponentially increases the state space that TLC needs to explore in order to model
\* check your specification.
CONSTANTS NUM_REPLICAS, NUM_CLIENTS

\* When a client sends a message to a replica, the client needs to be able to identify
\* what type of message it just received. These constants below are such labels. Make sure
\* to give them distinct concrete values when model checking.
CONSTANTS DISCONNECT_MSG, GET_MSG, PUT_MSG, NULL_MSG

\* labels that identify a payload corresponds to the response of a previously issues Get
\* or Put request.
CONSTANTS GET_RESPONSE, PUT_RESPONSE

\* an arbitrary `NULL` value. We model the underlying key-value store as a function from
\* a certain key-space (function domain) to this `NULL` element. When a client issues a `PUT`
\* request, the database is updated and the key being set no longer maps to `NULL`.
CONSTANT NULL

\* Defines which keys are used by clients when performing Get and Put operations
\* Since we are interested to test properties like message stability detection
\* and the semantics of the database, we keep these constant throughout model checking.
CONSTANT GET_KEY, PUT_KEY

\* Whenever clients issue PUT requests, they set keys to the value declared in this constant.
CONSTANT PUT_VALUE

\* Defines the set of keys a client may set. In this specification, we restrict
\* it to them to GET_KEY and PUT_KEY
KeySpace == { GET_KEY, PUT_KEY }

\* These constants allow PlusCal processes to derive their client identifiers from
\* their PlusCal identifiers.
GET_ORDER == 0
PUT_ORDER == 1
DISCONNECT_ORDER == 2
NULL_ORDER == 3

\* We have clients that perform each of the operations supported by our Replicated KV-store:
\* Get, Put, Disconnect, and ClockUpdate (or 'null' request). PlusCal requires that every process
\* has a unique identifier. The set definitions below just ensure that our clients have
\* consecutive identifiers.
GetSet == (NUM_REPLICAS)..(NUM_REPLICAS+NUM_CLIENTS-1)
PutSet == (NUM_REPLICAS+NUM_CLIENTS)..(NUM_REPLICAS + 2*NUM_CLIENTS - 1)
DisconnectSet == (NUM_REPLICAS+2*NUM_CLIENTS)..(NUM_REPLICAS+3*NUM_CLIENTS-1)
NullSet == (NUM_REPLICAS+3*NUM_CLIENTS)..(NUM_REPLICAS+4*NUM_CLIENTS-1)

(***************************************************************************
--mpcal ReplicatedKV {
  define {
      \* Define NUM_NODES to be the total number of nodes in the system, i.e., the number of
      \* clients plus the number of replicas
      NUM_NODES == NUM_REPLICAS + NUM_CLIENTS

      \* Each replica and each client in the system need an identifier. By default, replicas
      \* are identified from 1 to NUM_REPLICAS, and the clients are identified from NUM_REPLICAS+1
      \* to NUM_NODES. It is important that identifiers are unique, consecutive and non-overlapping,
      \* due to the way we are modeling our network in this specification.
      ReplicaSet == 0..(NUM_REPLICAS-1)
      ClientSet == NUM_REPLICAS..(NUM_NODES-1)
  }

  \* Broadcasts a certain `msg` to `nodes` with identifiers ranging from
  \* `domainStart` to `domainEnd`.
  \*
  \* Only returns once every message has been sent (i.e., it may "block" if
  \* the buffer of one of the receivers is full).
  macro Broadcast(nodes, i, until, msg) {
      while (i <= until) {
          nodes[i] := msg;
          i := i + 1;
      }
  }

  \* Models a FIFO channel. Messages are always delivered. Every process
  \* can have up to `BUFFER_SIZE` messages in its buffer before being
  \* processed.
  mapping macro FIFOChannel {
      read {
          await Len($variable) > 0;
          with (msg = Head($variable)) {
              $variable := Tail($variable);
              yield msg;
          };
      }

      write {
          await Len($variable) < BUFFER_SIZE;
          yield Append($variable, $value);
      }
  }

  \* The following mapping macros make sure that archetypes that
  \* perform client functions read the correct client identifier with
  \* respect to their PlusCal process identifier (`self`).

  mapping macro GetClientId {
      read  { yield self - (NUM_CLIENTS * GET_ORDER); }
      write { assert(FALSE); yield $value; }
  }

  mapping macro PutClientId {
      read  { yield self - (NUM_CLIENTS * PUT_ORDER); }
      write { assert(FALSE); yield $value; }
  }

  mapping macro DisconnectClientId {
      read  { yield self - (NUM_CLIENTS * DISCONNECT_ORDER); }
      write { assert(FALSE); yield $value; }
  }

  mapping macro NullClientId {
      read  { yield self - (NUM_CLIENTS * NULL_ORDER); }
      write { assert(FALSE); yield $value; }
  }

  \* Mapping via identity is sometimes necessary in order to inform
  \* the compiler that a certain resource is to be function mapped, but
  \* no meaningful manipulation on reads and writes is necessary.
  mapping macro Identity {
      read  { yield $variable; }
      write { yield $value; }
  }

  mapping macro BlockingLock {
      read {
          await ~$variable;
          yield FALSE;
      }

      write {
          yield $value;
      }
  }

  \* This archetype defines the behavior of the replica servers in the system.
  \* Its parameters are:
  \*
  \* - clients: connections to all clients in the system; it needs to wait
  \*            for client requests in order to perform operations.
  \* - replicas: connections to replicas. Since replicas do not talk to each
  \*             other, this parameter is only used in order to listen to
  \*             incoming messages.
  \* - kv: the underlying "database". When 'put' requests become stable, this
  \*       database is updated to include the value being set by the client.
  archetype AReplica(ref clients, replicas, ref kv)

  \* Local state in a replica:
  variables
            \* Each replica knows which clients are live (i.e., haven't disconnected)
            \* Initially, all clients are live.
            liveClients = ClientSet,

            \* Replicas remember which requests are pending (i.e., have not been
            \* replied yet). This variable maps client identifiers to a sequence
            \* of pending requests
            pendingRequests = [c \in liveClients |-> <<>>],

            \* Temporary variables: holds messages that are stable
            stableMessages = <<>>,

            \* incremented during in loops
            i,

            \* temporary variable: holds the first pending message from
            \* a client. The first pending message has the lowest logical
            \* clock in the sequence (logical clocks are monotonically increasing)
            firstPending,

            \* temporary variables used while finding the set of stable
            \* messages.
            timestamp,
            nextClient,
            lowestPending,
            chooseMessage,

            \* the replica needs to know the logical clocks of the last
            \* message received by each client in order to determine
            \* request stability.
            currentClocks = [c \in liveClients |-> 0];

            \* determines the lowest logical clock value seen from all
            \* clients. Any pending messages with timestamp lower than this
            \* can be considered stable.
            minClock,

            \* controls while loop execution. See the 'findStableRequestsLoop'
            \* step for more information
            continue,

            \* temporary variable: live clients that have pending
            \* messages (stable or not)
            pendingClients,

            \* Used when iterating over sets of clients
            clientsIter,

            \* used to hold messages sent/received by the replica
            msg,

            \* put requests were successful
            ok,

            \* holds keys/values to be read from/written to the database
            key,
            val; {

    \* Main replica loop. In each iteration of the loop, the replica:
    \*
    \*     1. Waits for incoming messages from clients;
    \*     2. Finds stable messages;
    \*     3. Replies to all stable messages.
    replicaLoop:
      while (TRUE) {

          stableMessages := <<>>;
          continue := TRUE;

          \* Waits for an incoming message from any client. This statement will
          \* "block" the replica until a message is read into 'msg'.
          \* See definition of client archetypes for the format of the messages.
          receiveClientRequest:
            msg := replicas[self];

          \* if the message received is a disconnection from a client,
          \* remove the client from the set of live clients
          clientDisconnected:
            if (msg.op = DISCONNECT_MSG) {
                liveClients := liveClients \ {msg.client};
            };

          \* if the message is a Get request:
          replicaGetRequest:
            if (msg.op = GET_MSG) {
                \* safety assertion: a client requesting for a key must be live
                assert(msg.client \in liveClients);

                \* update our records of the current logical clock of the
                \* requesting client.
                currentClocks[msg.client] := msg.timestamp;

                \* make this a pending message (to be dealt with later, during
                \* stability check)
                pendingRequests[msg.client] := Append(pendingRequests[msg.client], msg);
            };

          \* if the message is a Put request: similar to Get request.
          replicaPutRequest:
            if (msg.op = PUT_MSG) {
                currentClocks[msg.client] := msg.timestamp;
                pendingRequests[msg.client] := Append(pendingRequests[msg.client], msg);
            };

          \* if the message is a clock update from a client, inspect the logical clock
          \* to check if it's lower than that of any other message seen before.
          replicaNullRequest:
            if (msg.op = NULL_MSG) {
                currentClocks[msg.client] := msg.timestamp;
            };

          \* Message stability
          \* -----------------
          \*
          \* The replica needs to detect when messages become stable, and then respond to
          \* those messages. Finding out which messages are stable and totally ordering them
          \* is crucial for the correctness of the algorithm. If message stability does not work
          \* correctly in the replicas, the database may get inconsistent across replicas
          \* (if operations are applied in a different order), or clients may get "stuck"
          \* (if stable messages are not replied).


          \* This is the main loop that finds which of the pending requests (if any) are stable
          findStableRequestsLoop:
            while (continue) {

                \* only consider clients that have messages pending
                pendingClients := {c \in liveClients : Len(pendingRequests[c]) > 0};

                \* if two messages have the same logical clock, total ordering is enforced
                \* based on the client identifier: requests from smaller client identifiers
                \* are applied first
                nextClient := NUM_NODES + 1;

                clientsIter := liveClients;
                i := 0;
                minClock := 0;

                \* in order to find the set of stable messages, we need to determine
                \* the lowest logical clock among our set of live clients. Then, every
                \* pending message with a timestamp greater than 'minClock' can be
                \* considered stable.
                findMinClock:
                  while (i < Cardinality(clientsIter)) {
                      with (client \in clientsIter) {
                          if (minClock = 0 \/ currentClocks[client] < minClock) {
                              minClock := currentClocks[client];
                          };

                          clientsIter := clientsIter \ {client};
                      }
                  };

                \* this variable holds the timestamp of the request with the lowest clock
                \* value that is pending and stable
                lowestPending := minClock + 1;

                i := 0;

                \* find the next stable message to be processed
                findMinClient:
                  while (i < Cardinality(pendingClients)) {
                      with (client \in pendingClients) {

                          \* for each client with pending requests:
                          \* - inspect the first pending message (by definition, the message with
                          \*   lowest clock from that client)
                          \* - extract the timestamp from the message
                          \* - record the client and timestamp in case this is the "oldest" message

                          firstPending := Head(pendingRequests[client]);
                          assert(firstPending.op = GET_MSG \/ firstPending.op = PUT_MSG);
                          timestamp := firstPending.timestamp;

                          \* a message is only stable if its timestamp is lower than
                          \* minClock
                          if (timestamp < minClock) {

                              \* this is the next stable message if it has the lowest
                              \* timestamp seen so far; if the timestamp is the same as
                              \* the lowest seen so far, do a client-id comparison
                              chooseMessage := (timestamp < lowestPending) \/ ((timestamp = lowestPending) /\ (client < nextClient));
                              if (chooseMessage) {
                                  nextClient := client;
                                  lowestPending := timestamp;
                              }
                          };

                          pendingClients := pendingClients \ {client};
                      }
                  };

                \* add the next stable message to the 'stableMessages' sequence.
                \* if 'lowestPending' is >= 'minClock', it means no more stable messages
                \* are pending, and we can leave this loop.
                addStableMessage:
                  if (lowestPending < minClock) {
                      msg := Head(pendingRequests[nextClient]);
                      pendingRequests[nextClient] := Tail(pendingRequests[nextClient]);

                      stableMessages := Append(stableMessages, msg);
                  } else {
                      continue := FALSE;
                  }
            };

          i := 1;

          \* iterate over our sequence of 'stableMessages' built in the previous
          \* step, responding to each of them in order.
          respondPendingRequestsLoop:
            while (i <= Len(stableMessages)) {
                msg := stableMessages[i];
                i := i + 1;

                respondStableGet:
                  if (msg.op = GET_MSG) {
                      key := msg.key;
                      val := kv[key];

                      \* send the value read from the database back to the client
                      clients[msg.client] := [type |-> GET_RESPONSE, result |-> val];
                  };

                respondStablePut:
                  if (msg.op = PUT_MSG) {
                      key := msg.key;
                      val := msg.value;

                      \* update our database and send an OK back to the client
                      kv[key] := val;

                      clients[msg.client] := [type |-> PUT_RESPONSE, result |-> ok];
                  };
            }
      }
  }


  \* Client Definitions
  \* ------------------
  \*
  \* The following archetypes define the client functions as specified in A1.
  \* Note that these operations are the "logical" versions of the API: for example,
  \* a Put archetype here sends a "Put" message to all replicas.
  \*
  \* In all of the definitions below, note that 'clocks' represent the client's
  \* logical clock. However, upon disconnection, the clock is set to '-1', and
  \* clients know to terminate when that happens.


  \* Specifies a Get request from a client. Arguments:
  \*
  \* - replicas: connections to replica servers
  \* - clients: connections to clients. Used only to listen for incoming messages
  \*            from replicas (i.e., to send the value of the key being read).
  \* - key: the key being read. This *must* belong to the KeySpace set.
  \* - locked: whether or not an RPC call is allowed. Clients do not send
  \*           concurrent requests. This stops a Get request from being sent
  \*           while a Put request is underway.
  \* clock: The initial logical clock
  \*
  \* A Get message sent to the replica is a record in the following format:
  \*
  \*     [op: GET_MSG, key: key, client: client_id, timestamp: lamport_clock]
  archetype Get(clientId, ref replicas, clients, key, ref locked, ref clock, spin, ref outside)
  variable continue = TRUE, getReq, getResp;
  {
      \* Loop until disconnected
      getLoop:
        while (continue) {
            getRequest:
              \* only perform a get request if not locked (i.e., Put request underway)
              if (~locked[clientId]) {
                  \* if disconnected, return
                  if (clock[clientId] = -1) {
                      continue := FALSE
                  } else {
                      \* lock requests
                      locked[clientId] := TRUE;

                      \* increment the logical clock, and construct a valid
                      \* Get message.
                      clock[clientId] := clock[clientId] + 1;
                      getReq := [op |-> GET_MSG, key |-> key, client |-> clientId, timestamp |-> clock[clientId]];

                      \* Choose some replica from the set of replicas to send this
                      \* request to
                      with (dst \in ReplicaSet) {
                          replicas[dst] := getReq;
                      };

                      \* Waits for the response from the replica
                      getReply:
                        getResp := clients[clientId];
                        assert(getResp.type = GET_RESPONSE);
                        locked[clientId] := FALSE;
                        outside := getResp.result;
                  };
              };

              getCheckSpin:
                if (~spin) {
                    continue := FALSE;
                }
        }
  }

  \* Specifies a Put request from a client. Arguments:
  \*
  \* - replicas: connection to the replicas.
  \* - clients: connection to the clients. Used to read incoming messages (response
  \*            from the Put request
  \* - key: the key being set.
  \* - value: the value being written to the key
  \* - locked: set when the Put request is sent to the replica to indicate that
  \*           other calls should wait for its completion
  \* - clock: Lamport clocks
  \*
  \* A Put message sent to the replica is a record in the following format:
  \*
  \*     [op: PUT_MSG, key: key, value: value, client: client_id, timestamp: lamport_clock]
  archetype Put(clientId, ref replicas, clients, key, value, ref locked, ref clock, spin, ref outside)
  variables continue = TRUE, i, j, putReq, putResp;
  {
      \* Loops indefinitely until disconnected
      putLoop:
        while (continue) {
            putRequest:
              \* only perform a get request if not locked (i.e., Get request underway)
              if (~locked[clientId]) {
                  \* if disconnected, return
                  if (clock[clientId] = -1) {
                      continue := FALSE;
                  } else {
                      \* increment the logical clock, construct the payload to be sent
                      \* to the replica, and set 'locked' to TRUE
                      clock[clientId] := clock[clientId] + 1;
                      putReq := [op |-> PUT_MSG, key |-> key, value |-> value, client |-> clientId, timestamp |-> clock[clientId]];
                      locked[clientId] := TRUE;
                      i := 0;
                      j := 0;

                      \* Put requests must be broadcast to all replicas
                      putBroadcast:
                        Broadcast(replicas, j, NUM_REPLICAS-1, putReq);

                      \* wait for a response from all replicas, and allow other
                      \* calls to the replica to happen after that.
                      putResponse:
                        while (i < Cardinality(ReplicaSet)) {
                            putResp := clients[clientId];
                            assert(putResp.type = PUT_RESPONSE);

                            i := i + 1;
                        };

                        locked[clientId] := FALSE;

                      putComplete:
                        outside := PUT_RESPONSE;
                  };
              };

              putCheckSpin:
                if (~spin) {
                    continue := FALSE;
                }
        }
  }

  \* Specifies a Disconnect message from the client.
  \* Does not disconnect if 'locked' (i.e., a Put request is underway).
  \*
  \* A Disconnect message sent to the replica is a record in the following format:
  \*
  \*     [op: DISCONNECT_MSG, client: client_id]
  archetype Disconnect(clientId, ref replicas, locked, ref clock)
  variables msg, j;
  {
      sendDisconnectRequest:
        if (~locked[clientId]) {
            msg := [op |-> DISCONNECT_MSG, client |-> clientId];

            \* setting the logical clock internally to -1 indicates that this client
            \* has disconnected. Other operations terminate accordingly.
            clock[clientId] := -1;
            j := 0;
        };

      \* Disconnection messages need to be broadcast to all replicas.
      disconnectBroadcast:
        Broadcast(replicas, j, NUM_REPLICAS-1, msg);
  }

  \* Specifies a ClockUpdate ('null') message from the client.
  \* If the client has disconnected, no more clock updates are sent.
  \*
  \* A ClockUpdate message sent to the replica is a record in the following format:
  \*
  \*     [op: NULL_MSG, client: client_id, timestamp: logical_clock]
  archetype ClockUpdate(clientId, ref replicas, ref clock, spin)
  variables continue = TRUE, j, msg;
  {
      clockUpdateLoop:
        while (continue) {
            \* if we have disconnected, return
            if (clock[clientId] = -1) {
                continue := FALSE;
            } else {
                \* tick the lock and construct the message accordingly
                clock[clientId] := clock[clientId] + 1;
                msg := [op |-> NULL_MSG, client |-> clientId, timestamp |-> clock[clientId]];
                j := 0;

                \* clock update messages must be broadcast to all replicas.
                nullBroadcast:
                  Broadcast(replicas, j, NUM_REPLICAS-1, msg);
            };

            nullCheckSpin:
              if (~spin) {
                  continue := FALSE;
              }
        }
  }

  \* Global Variables
  \* ----------------

  variables
            \* queue of incoming messages for each of the replicas
            replicasNetwork = [id \in ReplicaSet |-> <<>>],

            \* queue of incoming messages for each of the clients
            clientsNetwork = [id \in ClientSet |-> <<>>],

            \* all clients are not locked initially
            lock = [c \in ClientSet |-> FALSE],

            \* client identifier: to be appropriately mapped
            cid = 0,

            \* communication channel with the caller; astracted
            \* in this specification
            out = 0,

            \* all clocks set to 0 initially
            clocks = [c \in ClientSet |-> 0];


  \* Process Instantiations
  \* ----------------------
  \*
  \* This is where the archetypes defined above are instantiated into actual PlusCal
  \* processes. We instantiate NUM_REPLICAS replica servers and NUM_CLIENTS client
  \* processes for each possible client operation. TLC will be responsible for
  \* exploring the different orderings in which these clients and replicas
  \* may interact.


  \* Instantiate replica servers. The network model used is the one defined in
  \* the FIFOChannel mapping macro.
  fair process (Replica \in ReplicaSet) == instance AReplica(ref clientsNetwork, replicasNetwork, [k \in KeySpace |-> NULL])
      mapping @1[_] via FIFOChannel
      mapping @2[_] via FIFOChannel
      mapping @3[_] via Identity;

  \* Instantiate clients:

  fair process (GetClient \in GetSet) == instance Get(cid, ref replicasNetwork, clientsNetwork, GET_KEY, ref lock, ref clocks, TRUE, ref out)
      mapping cid via GetClientId
      mapping replicasNetwork[_] via FIFOChannel
      mapping clientsNetwork[_] via FIFOChannel
      mapping lock[_] via BlockingLock
      mapping clocks[_] via Identity;

  fair process (PutClient \in PutSet) == instance Put(cid, ref replicasNetwork, clientsNetwork, PUT_KEY, PUT_VALUE, ref lock, ref clocks, TRUE, ref out)
      mapping cid via PutClientId
      mapping replicasNetwork[_] via FIFOChannel
      mapping clientsNetwork[_] via FIFOChannel
      mapping lock[_] via BlockingLock
      mapping clocks[_] via Identity;

  fair process (DisconnectClient \in DisconnectSet) == instance Disconnect(cid, ref replicasNetwork, lock, ref clocks)
      mapping cid via DisconnectClientId
      mapping replicasNetwork[_] via FIFOChannel
      mapping lock[_] via BlockingLock
      mapping clocks[_] via Identity;

  fair process (ClockUpdateClient \in NullSet) == instance ClockUpdate(cid, ref replicasNetwork, ref clocks, TRUE)
      mapping cid via NullClientId
      mapping replicasNetwork[_] via FIFOChannel
      mapping clocks[_] via Identity;
}

\* BEGIN PLUSCAL TRANSLATION
--algorithm ReplicatedKV {
    variables replicasNetwork = [id \in ReplicaSet |-> <<>>], clientsNetwork = [id \in ClientSet |-> <<>>], lock = [c \in ClientSet |-> FALSE], cid = 0, out = 0, clocks = [c \in ClientSet |-> 0], replicasRead, replicasWrite, kvRead, clientsWrite, clientsWrite0, kvWrite, kvWrite0, clientsWrite1, clientIdRead, lockedRead, clientIdRead0, clockRead, clientIdRead1, clockRead0, clientIdRead2, clockWrite, keyRead, clientIdRead3, clientIdRead4, clockRead1, replicasWrite0, clientsRead, clientsWrite2, outsideWrite, clockWrite0, replicasWrite1, clientsWrite3, outsideWrite0, spinRead, clientIdRead5, clockRead2, clientIdRead6, clockRead3, clientIdRead7, clockWrite1, keyRead0, valueRead, clientIdRead8, clientIdRead9, clockRead4, clientIdRead10, lockedWrite, replicasWrite2, replicasWrite3, clientsRead0, clientsWrite4, clientsWrite5, lockedWrite0, outsideWrite1, spinRead0, clientIdRead11, lockedRead0, clientIdRead12, clientIdRead13, clockWrite2, replicasWrite4, replicasWrite5, clientIdRead14, clockRead5, clientIdRead15, clockRead6, clientIdRead16, clockWrite3, clientIdRead17, clientIdRead18, clockRead7, replicasWrite6, replicasWrite7, spinRead1;
    define {
        NUM_NODES == (NUM_REPLICAS) + (NUM_CLIENTS)
        ReplicaSet == (0) .. ((NUM_REPLICAS) - (1))
        ClientSet == (NUM_REPLICAS) .. ((NUM_NODES) - (1))
    }
    fair process (Replica \in ReplicaSet)
    variables kvLocal = [k \in KeySpace |-> NULL], liveClients = ClientSet, pendingRequests = [c \in liveClients |-> <<>>], stableMessages = <<>>, i, firstPending, timestamp, nextClient, lowestPending, chooseMessage, currentClocks = [c \in liveClients |-> 0], minClock, continue, pendingClients, clientsIter, msg, ok, key, val;
    {
        replicaLoop:
            if (TRUE) {
                stableMessages := <<>>;
                continue := TRUE;
                receiveClientRequest:
                    await (Len(replicasNetwork[self])) > (0);
                    with (msg0 = Head(replicasNetwork[self])) {
                        replicasWrite := [replicasNetwork EXCEPT ![self] = Tail(replicasNetwork[self])];
                        replicasRead := msg0;
                    };
                    msg := replicasRead;
                    replicasNetwork := replicasWrite;

                clientDisconnected:
                    if (((msg).op) = (DISCONNECT_MSG)) {
                        liveClients := (liveClients) \ ({(msg).client});
                    };

                replicaGetRequest:
                    if (((msg).op) = (GET_MSG)) {
                        assert ((msg).client) \in (liveClients);
                        currentClocks[(msg).client] := (msg).timestamp;
                        pendingRequests[(msg).client] := Append(pendingRequests[(msg).client], msg);
                    };

                replicaPutRequest:
                    if (((msg).op) = (PUT_MSG)) {
                        currentClocks[(msg).client] := (msg).timestamp;
                        pendingRequests[(msg).client] := Append(pendingRequests[(msg).client], msg);
                    };

                replicaNullRequest:
                    if (((msg).op) = (NULL_MSG)) {
                        currentClocks[(msg).client] := (msg).timestamp;
                    };

                findStableRequestsLoop:
                    if (continue) {
                        pendingClients := {c \in liveClients : (Len(pendingRequests[c])) > (0)};
                        nextClient := (NUM_NODES) + (1);
                        clientsIter := liveClients;
                        i := 0;
                        minClock := 0;
                        findMinClock:
                            if ((i) < (Cardinality(clientsIter))) {
                                with (client \in clientsIter) {
                                    if (((minClock) = (0)) \/ ((currentClocks[client]) < (minClock))) {
                                        minClock := currentClocks[client];
                                    };
                                    clientsIter := (clientsIter) \ ({client});
                                };
                                goto findMinClock;
                            } else {
                                lowestPending := (minClock) + (1);
                                i := 0;
                            };

                        findMinClient:
                            if ((i) < (Cardinality(pendingClients))) {
                                with (client \in pendingClients) {
                                    firstPending := Head(pendingRequests[client]);
                                    assert (((firstPending).op) = (GET_MSG)) \/ (((firstPending).op) = (PUT_MSG));
                                    timestamp := (firstPending).timestamp;
                                    if ((timestamp) < (minClock)) {
                                        chooseMessage := ((timestamp) < (lowestPending)) \/ (((timestamp) = (lowestPending)) /\ ((client) < (nextClient)));
                                        if (chooseMessage) {
                                            nextClient := client;
                                            lowestPending := timestamp;
                                        };
                                    };
                                    pendingClients := (pendingClients) \ ({client});
                                };
                                goto findMinClient;
                            };

                        addStableMessage:
                            if ((lowestPending) < (minClock)) {
                                msg := Head(pendingRequests[nextClient]);
                                pendingRequests[nextClient] := Tail(pendingRequests[nextClient]);
                                stableMessages := Append(stableMessages, msg);
                                goto findStableRequestsLoop;
                            } else {
                                continue := FALSE;
                                goto findStableRequestsLoop;
                            };

                    } else {
                        i := 1;
                    };

                respondPendingRequestsLoop:
                    if ((i) <= (Len(stableMessages))) {
                        msg := stableMessages[i];
                        i := (i) + (1);
                        respondStableGet:
                            if (((msg).op) = (GET_MSG)) {
                                key := (msg).key;
                                kvRead := kvLocal[key];
                                val := kvRead;
                                await (Len(clientsNetwork[(msg).client])) < (BUFFER_SIZE);
                                clientsWrite := [clientsNetwork EXCEPT ![(msg).client] = Append(clientsNetwork[(msg).client], [type |-> GET_RESPONSE, result |-> val])];
                                clientsWrite0 := clientsWrite;
                                clientsNetwork := clientsWrite0;
                            } else {
                                clientsWrite0 := clientsNetwork;
                                clientsNetwork := clientsWrite0;
                            };

                        respondStablePut:
                            if (((msg).op) = (PUT_MSG)) {
                                key := (msg).key;
                                val := (msg).value;
                                kvWrite := [kvLocal EXCEPT ![key] = val];
                                await (Len(clientsNetwork[(msg).client])) < (BUFFER_SIZE);
                                clientsWrite := [clientsNetwork EXCEPT ![(msg).client] = Append(clientsNetwork[(msg).client], [type |-> PUT_RESPONSE, result |-> ok])];
                                kvWrite0 := kvWrite;
                                clientsWrite1 := clientsWrite;
                                clientsNetwork := clientsWrite1;
                                kvLocal := kvWrite0;
                                goto respondPendingRequestsLoop;
                            } else {
                                kvWrite0 := kvLocal;
                                clientsWrite1 := clientsNetwork;
                                clientsNetwork := clientsWrite1;
                                kvLocal := kvWrite0;
                                goto respondPendingRequestsLoop;
                            };

                    } else {
                        goto replicaLoop;
                    };

            };

    }
    fair process (GetClient \in GetSet)
<<<<<<< HEAD
    variables spinLocal = TRUE, continue = TRUE, getReq, getResp, clientIdRead, lockedRead, clientIdRead0, clockRead, clientIdRead1, lockedWrite, clientIdRead2, clockRead0, clientIdRead3, clockWrite, keyRead, clientIdRead4, clientIdRead5, clockRead1, replicasWrite0, clientsRead, clientsWrite2, outsideWrite, lockedWrite0, clockWrite0, replicasWrite1, clientsWrite3, outsideWrite0, spinRead;
=======
    variables spinLocal = TRUE, continue = TRUE, getReq, getResp;
>>>>>>> 2d89379e
    {
        getLoop:
            if (continue) {
                getRequest:
                    clientIdRead := (self) - ((NUM_CLIENTS) * (GET_ORDER));
                    await ~(lock[clientIdRead]);
                    lockedRead := FALSE;
                    if (~(lockedRead)) {
                        clientIdRead0 := (self) - ((NUM_CLIENTS) * (GET_ORDER));
                        clockRead := clocks[clientIdRead0];
                        if ((clockRead) = (-(1))) {
                            continue := FALSE;
                            lockedWrite0 := lock;
                            clockWrite0 := clocks;
                            replicasWrite1 := replicasNetwork;
                            clientsWrite3 := clientsNetwork;
                            outsideWrite0 := out;
                            replicasNetwork := replicasWrite1;
                            clientsNetwork := clientsWrite3;
                            lock := lockedWrite0;
                            clocks := clockWrite0;
                            out := outsideWrite0;
                        } else {
                            clientIdRead1 := (self) - ((NUM_CLIENTS) * (GET_ORDER));
                            lockedWrite := [lock EXCEPT ![clientIdRead1] = TRUE];
                            clientIdRead2 := (self) - ((NUM_CLIENTS) * (GET_ORDER));
                            clockRead0 := clocks[clientIdRead2];
                            clientIdRead3 := (self) - ((NUM_CLIENTS) * (GET_ORDER));
                            clockWrite := [clocks EXCEPT ![clientIdRead3] = (clockRead0) + (1)];
                            keyRead := GET_KEY;
                            clientIdRead4 := (self) - ((NUM_CLIENTS) * (GET_ORDER));
                            clientIdRead5 := (self) - ((NUM_CLIENTS) * (GET_ORDER));
                            clockRead1 := clockWrite[clientIdRead5];
                            getReq := [op |-> GET_MSG, key |-> keyRead, client |-> clientIdRead4, timestamp |-> clockRead1];
                            with (dst \in ReplicaSet) {
                                await (Len(replicasNetwork[dst])) < (BUFFER_SIZE);
                                replicasWrite0 := [replicasNetwork EXCEPT ![dst] = Append(replicasNetwork[dst], getReq)];
                            };
                            replicasNetwork := replicasWrite0;
                            lock := lockedWrite;
                            clocks := clockWrite;
                            getReply:
                                clientIdRead := (self) - ((NUM_CLIENTS) * (GET_ORDER));
                                await (Len(clientsNetwork[clientIdRead])) > (0);
                                with (msg1 = Head(clientsNetwork[clientIdRead])) {
                                    clientsWrite2 := [clientsNetwork EXCEPT ![clientIdRead] = Tail(clientsNetwork[clientIdRead])];
                                    clientsRead := msg1;
                                };
                                getResp := clientsRead;
                                assert ((getResp).type) = (GET_RESPONSE);
                                clientIdRead0 := (self) - ((NUM_CLIENTS) * (GET_ORDER));
                                lockedWrite := [lock EXCEPT ![clientIdRead0] = FALSE];
                                outsideWrite := (getResp).result;
                                clientsNetwork := clientsWrite2;
                                lock := lockedWrite;
                                out := outsideWrite;

                        };
                    } else {
                        replicasNetwork := replicasWrite1;
                        clientsNetwork := clientsWrite3;
                        lock := lockedWrite0;
                        clocks := clockWrite0;
                        out := outsideWrite0;
                    };

                getCheckSpin:
                    spinRead := spinLocal;
                    if (~(spinRead)) {
                        continue := FALSE;
                        goto getLoop;
                    } else {
                        goto getLoop;
                    };

            };

    }
    fair process (PutClient \in PutSet)
<<<<<<< HEAD
    variables spinLocal0 = TRUE, continue = TRUE, i, j, putReq, putResp, clientIdRead6, lockedRead0, clientIdRead7, clockRead2, clientIdRead8, clockRead3, clientIdRead9, clockWrite1, keyRead0, valueRead, clientIdRead10, clientIdRead11, clockRead4, clientIdRead12, lockedWrite1, replicasWrite2, replicasWrite3, clientsRead0, clientsWrite4, clientsWrite5, lockedWrite2, outsideWrite1, spinRead0;
=======
    variables spinLocal0 = TRUE, continue = TRUE, i, j, putReq, putResp;
>>>>>>> 2d89379e
    {
        putLoop:
            if (continue) {
                putRequest:
                    clientIdRead6 := (self) - ((NUM_CLIENTS) * (PUT_ORDER));
                    await ~(lock[clientIdRead6]);
                    lockedRead0 := FALSE;
                    if (~(lockedRead0)) {
                        clientIdRead7 := (self) - ((NUM_CLIENTS) * (PUT_ORDER));
                        clockRead2 := clocks[clientIdRead7];
                        if ((clockRead2) = (-(1))) {
                            continue := FALSE;
                        } else {
                            clientIdRead8 := (self) - ((NUM_CLIENTS) * (PUT_ORDER));
                            clockRead3 := clocks[clientIdRead8];
                            clientIdRead9 := (self) - ((NUM_CLIENTS) * (PUT_ORDER));
                            clockWrite1 := [clocks EXCEPT ![clientIdRead9] = (clockRead3) + (1)];
                            keyRead0 := PUT_KEY;
                            valueRead := PUT_VALUE;
                            clientIdRead10 := (self) - ((NUM_CLIENTS) * (PUT_ORDER));
                            clientIdRead11 := (self) - ((NUM_CLIENTS) * (PUT_ORDER));
                            clockRead4 := clockWrite1[clientIdRead11];
                            putReq := [op |-> PUT_MSG, key |-> keyRead0, value |-> valueRead, client |-> clientIdRead10, timestamp |-> clockRead4];
                            clientIdRead12 := (self) - ((NUM_CLIENTS) * (PUT_ORDER));
                            lockedWrite1 := [lock EXCEPT ![clientIdRead12] = TRUE];
                            i := 0;
                            j := 0;
                            lock := lockedWrite1;
                            clocks := clockWrite1;
                            putBroadcast:
                                if ((j) <= ((NUM_REPLICAS) - (1))) {
                                    await (Len(replicasNetwork[j])) < (BUFFER_SIZE);
                                    replicasWrite2 := [replicasNetwork EXCEPT ![j] = Append(replicasNetwork[j], putReq)];
                                    j := (j) + (1);
                                    replicasWrite3 := replicasWrite2;
                                    replicasNetwork := replicasWrite3;
                                    goto putBroadcast;
                                } else {
                                    replicasWrite3 := replicasNetwork;
                                    replicasNetwork := replicasWrite3;
                                };

                            putResponse:
                                if ((i) < (Cardinality(ReplicaSet))) {
                                    clientIdRead6 := (self) - ((NUM_CLIENTS) * (PUT_ORDER));
                                    await (Len(clientsNetwork[clientIdRead6])) > (0);
                                    with (msg2 = Head(clientsNetwork[clientIdRead6])) {
                                        clientsWrite4 := [clientsNetwork EXCEPT ![clientIdRead6] = Tail(clientsNetwork[clientIdRead6])];
                                        clientsRead0 := msg2;
                                    };
                                    putResp := clientsRead0;
                                    assert ((putResp).type) = (PUT_RESPONSE);
                                    i := (i) + (1);
                                    clientsWrite5 := clientsWrite4;
                                    lockedWrite2 := lock;
                                    clientsNetwork := clientsWrite5;
                                    lock := lockedWrite2;
                                    goto putResponse;
                                } else {
                                    clientIdRead7 := (self) - ((NUM_CLIENTS) * (PUT_ORDER));
                                    lockedWrite1 := [lock EXCEPT ![clientIdRead7] = FALSE];
                                    clientsWrite5 := clientsNetwork;
                                    lockedWrite2 := lockedWrite1;
                                    clientsNetwork := clientsWrite5;
                                    lock := lockedWrite2;
                                };

                            putComplete:
                                outsideWrite1 := PUT_RESPONSE;
                                out := outsideWrite1;

                        };
                    };

                putCheckSpin:
                    spinRead0 := spinLocal0;
                    if (~(spinRead0)) {
                        continue := FALSE;
                        goto putLoop;
                    } else {
                        goto putLoop;
                    };

            };

    }
    fair process (DisconnectClient \in DisconnectSet)
<<<<<<< HEAD
    variables msg, j, clientIdRead13, lockedRead1, clientIdRead14, clientIdRead15, clockWrite2, clockWrite3, replicasWrite4, replicasWrite5;
=======
    variables msg, j;
>>>>>>> 2d89379e
    {
        sendDisconnectRequest:
            clientIdRead13 := (self) - ((NUM_CLIENTS) * (DISCONNECT_ORDER));
            await ~(lock[clientIdRead13]);
            lockedRead1 := FALSE;
            if (~(lockedRead1)) {
                clientIdRead14 := (self) - ((NUM_CLIENTS) * (DISCONNECT_ORDER));
                msg := [op |-> DISCONNECT_MSG, client |-> clientIdRead14];
                clientIdRead15 := (self) - ((NUM_CLIENTS) * (DISCONNECT_ORDER));
                clockWrite2 := [clocks EXCEPT ![clientIdRead15] = -(1)];
                j := 0;
                clockWrite3 := clockWrite2;
                clocks := clockWrite3;
            } else {
                clockWrite3 := clocks;
                clocks := clockWrite3;
            };
        disconnectBroadcast:
            if ((j) <= ((NUM_REPLICAS) - (1))) {
                await (Len(replicasNetwork[j])) < (BUFFER_SIZE);
                replicasWrite4 := [replicasNetwork EXCEPT ![j] = Append(replicasNetwork[j], msg)];
                j := (j) + (1);
                replicasWrite5 := replicasWrite4;
                replicasNetwork := replicasWrite5;
                goto disconnectBroadcast;
            } else {
                replicasWrite5 := replicasNetwork;
                replicasNetwork := replicasWrite5;
            };

    }
    fair process (ClockUpdateClient \in NullSet)
<<<<<<< HEAD
    variables spinLocal1 = TRUE, continue = TRUE, j, msg, clientIdRead16, clockRead5, clientIdRead17, clockRead6, clientIdRead18, clockWrite4, clientIdRead19, clientIdRead20, clockRead7, replicasWrite6, replicasWrite7, spinRead1;
=======
    variables spinLocal1 = TRUE, continue = TRUE, j, msg;
>>>>>>> 2d89379e
    {
        clockUpdateLoop:
            if (continue) {
                clientIdRead16 := (self) - ((NUM_CLIENTS) * (NULL_ORDER));
                clockRead5 := clocks[clientIdRead16];
                if ((clockRead5) = (-(1))) {
                    continue := FALSE;
                } else {
                    clientIdRead17 := (self) - ((NUM_CLIENTS) * (NULL_ORDER));
                    clockRead6 := clocks[clientIdRead17];
                    clientIdRead18 := (self) - ((NUM_CLIENTS) * (NULL_ORDER));
                    clockWrite4 := [clocks EXCEPT ![clientIdRead18] = (clockRead6) + (1)];
                    clientIdRead19 := (self) - ((NUM_CLIENTS) * (NULL_ORDER));
                    clientIdRead20 := (self) - ((NUM_CLIENTS) * (NULL_ORDER));
                    clockRead7 := clockWrite4[clientIdRead20];
                    msg := [op |-> NULL_MSG, client |-> clientIdRead19, timestamp |-> clockRead7];
                    j := 0;
                    clocks := clockWrite4;
                    nullBroadcast:
                        if ((j) <= ((NUM_REPLICAS) - (1))) {
                            await (Len(replicasNetwork[j])) < (BUFFER_SIZE);
                            replicasWrite6 := [replicasNetwork EXCEPT ![j] = Append(replicasNetwork[j], msg)];
                            j := (j) + (1);
                            replicasWrite7 := replicasWrite6;
                            replicasNetwork := replicasWrite7;
                            goto nullBroadcast;
                        } else {
                            replicasWrite7 := replicasNetwork;
                            replicasNetwork := replicasWrite7;
                        };

                };
                nullCheckSpin:
                    spinRead1 := spinLocal1;
                    if (~(spinRead1)) {
                        continue := FALSE;
                        goto clockUpdateLoop;
                    } else {
                        goto clockUpdateLoop;
                    };

            };

    }
}
\* END PLUSCAL TRANSLATION


***************************************************************************)
\* BEGIN TRANSLATION
\* Process variable i of process Replica at line 679 col 148 changed to i_
\* Process variable continue of process Replica at line 679 col 271 changed to continue_
\* Process variable msg of process Replica at line 679 col 310 changed to msg_
\* Process variable continue of process GetClient at line 817 col 33 changed to continue_G
\* Process variable continue of process PutClient at line 897 col 34 changed to continue_P
\* Process variable j of process PutClient at line 897 col 54 changed to j_
\* Process variable msg of process DisconnectClient at line 985 col 15 changed to msg_D
\* Process variable j of process DisconnectClient at line 985 col 20 changed to j_D
CONSTANT defaultInitValue
VARIABLES replicasNetwork, clientsNetwork, lock, cid, out, clocks,
          replicasRead, replicasWrite, kvRead, clientsWrite, clientsWrite0,
          kvWrite, kvWrite0, clientsWrite1, clientIdRead, lockedRead,
          clientIdRead0, clockRead, clientIdRead1, clockRead0, clientIdRead2,
          clockWrite, keyRead, clientIdRead3, clientIdRead4, clockRead1,
          replicasWrite0, clientsRead, clientsWrite2, outsideWrite,
          clockWrite0, replicasWrite1, clientsWrite3, outsideWrite0, spinRead,
          clientIdRead5, clockRead2, clientIdRead6, clockRead3, clientIdRead7,
          clockWrite1, keyRead0, valueRead, clientIdRead8, clientIdRead9,
          clockRead4, clientIdRead10, lockedWrite, replicasWrite2,
          replicasWrite3, clientsRead0, clientsWrite4, clientsWrite5,
          lockedWrite0, outsideWrite1, spinRead0, clientIdRead11, lockedRead0,
          clientIdRead12, clientIdRead13, clockWrite2, replicasWrite4,
          replicasWrite5, clientIdRead14, clockRead5, clientIdRead15,
          clockRead6, clientIdRead16, clockWrite3, clientIdRead17,
          clientIdRead18, clockRead7, replicasWrite6, replicasWrite7,
          spinRead1, pc

(* define statement *)
NUM_NODES == (NUM_REPLICAS) + (NUM_CLIENTS)
ReplicaSet == (0) .. ((NUM_REPLICAS) - (1))
ClientSet == (NUM_REPLICAS) .. ((NUM_NODES) - (1))

VARIABLES kvLocal, liveClients, pendingRequests, stableMessages, i_,
          firstPending, timestamp, nextClient, lowestPending, chooseMessage,
          currentClocks, minClock, continue_, pendingClients, clientsIter,
<<<<<<< HEAD
          msg_, ok, key, val, replicasRead, replicasWrite, kvRead,
          clientsWrite, clientsWrite0, kvWrite, kvWrite0, clientsWrite1,
          spinLocal, continue_G, getReq, getResp, clientIdRead, lockedRead,
          clientIdRead0, clockRead, clientIdRead1, lockedWrite, clientIdRead2,
          clockRead0, clientIdRead3, clockWrite, keyRead, clientIdRead4,
          clientIdRead5, clockRead1, replicasWrite0, clientsRead,
          clientsWrite2, outsideWrite, lockedWrite0, clockWrite0,
          replicasWrite1, clientsWrite3, outsideWrite0, spinRead, spinLocal0,
          continue_P, i, j_, putReq, putResp, clientIdRead6, lockedRead0,
          clientIdRead7, clockRead2, clientIdRead8, clockRead3, clientIdRead9,
          clockWrite1, keyRead0, valueRead, clientIdRead10, clientIdRead11,
          clockRead4, clientIdRead12, lockedWrite1, replicasWrite2,
          replicasWrite3, clientsRead0, clientsWrite4, clientsWrite5,
          lockedWrite2, outsideWrite1, spinRead0, msg_D, j_D, clientIdRead13,
          lockedRead1, clientIdRead14, clientIdRead15, clockWrite2,
          clockWrite3, replicasWrite4, replicasWrite5, spinLocal1, continue,
          j, msg, clientIdRead16, clockRead5, clientIdRead17, clockRead6,
          clientIdRead18, clockWrite4, clientIdRead19, clientIdRead20,
          clockRead7, replicasWrite6, replicasWrite7, spinRead1

vars == << replicasNetwork, clientsNetwork, lock, cid, out, clocks, pc,
           kvLocal, liveClients, pendingRequests, stableMessages, i_,
           firstPending, timestamp, nextClient, lowestPending, chooseMessage,
           currentClocks, minClock, continue_, pendingClients, clientsIter,
           msg_, ok, key, val, replicasRead, replicasWrite, kvRead,
           clientsWrite, clientsWrite0, kvWrite, kvWrite0, clientsWrite1,
           spinLocal, continue_G, getReq, getResp, clientIdRead, lockedRead,
           clientIdRead0, clockRead, clientIdRead1, lockedWrite,
           clientIdRead2, clockRead0, clientIdRead3, clockWrite, keyRead,
           clientIdRead4, clientIdRead5, clockRead1, replicasWrite0,
           clientsRead, clientsWrite2, outsideWrite, lockedWrite0,
           clockWrite0, replicasWrite1, clientsWrite3, outsideWrite0,
           spinRead, spinLocal0, continue_P, i, j_, putReq, putResp,
           clientIdRead6, lockedRead0, clientIdRead7, clockRead2,
           clientIdRead8, clockRead3, clientIdRead9, clockWrite1, keyRead0,
           valueRead, clientIdRead10, clientIdRead11, clockRead4,
           clientIdRead12, lockedWrite1, replicasWrite2, replicasWrite3,
           clientsRead0, clientsWrite4, clientsWrite5, lockedWrite2,
           outsideWrite1, spinRead0, msg_D, j_D, clientIdRead13, lockedRead1,
           clientIdRead14, clientIdRead15, clockWrite2, clockWrite3,
           replicasWrite4, replicasWrite5, spinLocal1, continue, j, msg,
           clientIdRead16, clockRead5, clientIdRead17, clockRead6,
           clientIdRead18, clockWrite4, clientIdRead19, clientIdRead20,
           clockRead7, replicasWrite6, replicasWrite7, spinRead1 >>
=======
          msg_, ok, key, val, spinLocal, continue_G, getReq, getResp,
          spinLocal0, continue_P, i, j_, putReq, putResp, msg_D, j_D,
          spinLocal1, continue, j, msg

vars == << replicasNetwork, clientsNetwork, lock, cid, out, clocks,
           replicasRead, replicasWrite, kvRead, clientsWrite, clientsWrite0,
           kvWrite, kvWrite0, clientsWrite1, clientIdRead, lockedRead,
           clientIdRead0, clockRead, clientIdRead1, clockRead0, clientIdRead2,
           clockWrite, keyRead, clientIdRead3, clientIdRead4, clockRead1,
           replicasWrite0, clientsRead, clientsWrite2, outsideWrite,
           clockWrite0, replicasWrite1, clientsWrite3, outsideWrite0,
           spinRead, clientIdRead5, clockRead2, clientIdRead6, clockRead3,
           clientIdRead7, clockWrite1, keyRead0, valueRead, clientIdRead8,
           clientIdRead9, clockRead4, clientIdRead10, lockedWrite,
           replicasWrite2, replicasWrite3, clientsRead0, clientsWrite4,
           clientsWrite5, lockedWrite0, outsideWrite1, spinRead0,
           clientIdRead11, lockedRead0, clientIdRead12, clientIdRead13,
           clockWrite2, replicasWrite4, replicasWrite5, clientIdRead14,
           clockRead5, clientIdRead15, clockRead6, clientIdRead16,
           clockWrite3, clientIdRead17, clientIdRead18, clockRead7,
           replicasWrite6, replicasWrite7, spinRead1, pc, kvLocal,
           liveClients, pendingRequests, stableMessages, i_, firstPending,
           timestamp, nextClient, lowestPending, chooseMessage, currentClocks,
           minClock, continue_, pendingClients, clientsIter, msg_, ok, key,
           val, spinLocal, continue_G, getReq, getResp, spinLocal0,
           continue_P, i, j_, putReq, putResp, msg_D, j_D, spinLocal1,
           continue, j, msg >>
>>>>>>> 2d89379e

ProcSet == (ReplicaSet) \cup (GetSet) \cup (PutSet) \cup (DisconnectSet) \cup (NullSet)

Init == (* Global variables *)
        /\ replicasNetwork = [id \in ReplicaSet |-> <<>>]
        /\ clientsNetwork = [id \in ClientSet |-> <<>>]
        /\ lock = [c \in ClientSet |-> FALSE]
        /\ cid = 0
        /\ out = 0
        /\ clocks = [c \in ClientSet |-> 0]
        /\ replicasRead = defaultInitValue
        /\ replicasWrite = defaultInitValue
        /\ kvRead = defaultInitValue
        /\ clientsWrite = defaultInitValue
        /\ clientsWrite0 = defaultInitValue
        /\ kvWrite = defaultInitValue
        /\ kvWrite0 = defaultInitValue
        /\ clientsWrite1 = defaultInitValue
        /\ clientIdRead = defaultInitValue
        /\ lockedRead = defaultInitValue
        /\ clientIdRead0 = defaultInitValue
        /\ clockRead = defaultInitValue
        /\ clientIdRead1 = defaultInitValue
        /\ clockRead0 = defaultInitValue
        /\ clientIdRead2 = defaultInitValue
        /\ clockWrite = defaultInitValue
        /\ keyRead = defaultInitValue
        /\ clientIdRead3 = defaultInitValue
        /\ clientIdRead4 = defaultInitValue
        /\ clockRead1 = defaultInitValue
        /\ replicasWrite0 = defaultInitValue
        /\ clientsRead = defaultInitValue
        /\ clientsWrite2 = defaultInitValue
        /\ outsideWrite = defaultInitValue
        /\ clockWrite0 = defaultInitValue
        /\ replicasWrite1 = defaultInitValue
        /\ clientsWrite3 = defaultInitValue
        /\ outsideWrite0 = defaultInitValue
        /\ spinRead = defaultInitValue
        /\ clientIdRead5 = defaultInitValue
        /\ clockRead2 = defaultInitValue
        /\ clientIdRead6 = defaultInitValue
        /\ clockRead3 = defaultInitValue
        /\ clientIdRead7 = defaultInitValue
        /\ clockWrite1 = defaultInitValue
        /\ keyRead0 = defaultInitValue
        /\ valueRead = defaultInitValue
        /\ clientIdRead8 = defaultInitValue
        /\ clientIdRead9 = defaultInitValue
        /\ clockRead4 = defaultInitValue
        /\ clientIdRead10 = defaultInitValue
        /\ lockedWrite = defaultInitValue
        /\ replicasWrite2 = defaultInitValue
        /\ replicasWrite3 = defaultInitValue
        /\ clientsRead0 = defaultInitValue
        /\ clientsWrite4 = defaultInitValue
        /\ clientsWrite5 = defaultInitValue
        /\ lockedWrite0 = defaultInitValue
        /\ outsideWrite1 = defaultInitValue
        /\ spinRead0 = defaultInitValue
        /\ clientIdRead11 = defaultInitValue
        /\ lockedRead0 = defaultInitValue
        /\ clientIdRead12 = defaultInitValue
        /\ clientIdRead13 = defaultInitValue
        /\ clockWrite2 = defaultInitValue
        /\ replicasWrite4 = defaultInitValue
        /\ replicasWrite5 = defaultInitValue
        /\ clientIdRead14 = defaultInitValue
        /\ clockRead5 = defaultInitValue
        /\ clientIdRead15 = defaultInitValue
        /\ clockRead6 = defaultInitValue
        /\ clientIdRead16 = defaultInitValue
        /\ clockWrite3 = defaultInitValue
        /\ clientIdRead17 = defaultInitValue
        /\ clientIdRead18 = defaultInitValue
        /\ clockRead7 = defaultInitValue
        /\ replicasWrite6 = defaultInitValue
        /\ replicasWrite7 = defaultInitValue
        /\ spinRead1 = defaultInitValue
        (* Process Replica *)
        /\ kvLocal = [self \in ReplicaSet |-> [k \in KeySpace |-> NULL]]
        /\ liveClients = [self \in ReplicaSet |-> ClientSet]
        /\ pendingRequests = [self \in ReplicaSet |-> [c \in liveClients[self] |-> <<>>]]
        /\ stableMessages = [self \in ReplicaSet |-> <<>>]
        /\ i_ = [self \in ReplicaSet |-> defaultInitValue]
        /\ firstPending = [self \in ReplicaSet |-> defaultInitValue]
        /\ timestamp = [self \in ReplicaSet |-> defaultInitValue]
        /\ nextClient = [self \in ReplicaSet |-> defaultInitValue]
        /\ lowestPending = [self \in ReplicaSet |-> defaultInitValue]
        /\ chooseMessage = [self \in ReplicaSet |-> defaultInitValue]
        /\ currentClocks = [self \in ReplicaSet |-> [c \in liveClients[self] |-> 0]]
        /\ minClock = [self \in ReplicaSet |-> defaultInitValue]
        /\ continue_ = [self \in ReplicaSet |-> defaultInitValue]
        /\ pendingClients = [self \in ReplicaSet |-> defaultInitValue]
        /\ clientsIter = [self \in ReplicaSet |-> defaultInitValue]
        /\ msg_ = [self \in ReplicaSet |-> defaultInitValue]
        /\ ok = [self \in ReplicaSet |-> defaultInitValue]
        /\ key = [self \in ReplicaSet |-> defaultInitValue]
        /\ val = [self \in ReplicaSet |-> defaultInitValue]
        (* Process GetClient *)
        /\ spinLocal = [self \in GetSet |-> TRUE]
        /\ continue_G = [self \in GetSet |-> TRUE]
        /\ getReq = [self \in GetSet |-> defaultInitValue]
        /\ getResp = [self \in GetSet |-> defaultInitValue]
<<<<<<< HEAD
        /\ clientIdRead = [self \in GetSet |-> defaultInitValue]
        /\ lockedRead = [self \in GetSet |-> defaultInitValue]
        /\ clientIdRead0 = [self \in GetSet |-> defaultInitValue]
        /\ clockRead = [self \in GetSet |-> defaultInitValue]
        /\ clientIdRead1 = [self \in GetSet |-> defaultInitValue]
        /\ lockedWrite = [self \in GetSet |-> defaultInitValue]
        /\ clientIdRead2 = [self \in GetSet |-> defaultInitValue]
        /\ clockRead0 = [self \in GetSet |-> defaultInitValue]
        /\ clientIdRead3 = [self \in GetSet |-> defaultInitValue]
        /\ clockWrite = [self \in GetSet |-> defaultInitValue]
        /\ keyRead = [self \in GetSet |-> defaultInitValue]
        /\ clientIdRead4 = [self \in GetSet |-> defaultInitValue]
        /\ clientIdRead5 = [self \in GetSet |-> defaultInitValue]
        /\ clockRead1 = [self \in GetSet |-> defaultInitValue]
        /\ replicasWrite0 = [self \in GetSet |-> defaultInitValue]
        /\ clientsRead = [self \in GetSet |-> defaultInitValue]
        /\ clientsWrite2 = [self \in GetSet |-> defaultInitValue]
        /\ outsideWrite = [self \in GetSet |-> defaultInitValue]
        /\ lockedWrite0 = [self \in GetSet |-> defaultInitValue]
        /\ clockWrite0 = [self \in GetSet |-> defaultInitValue]
        /\ replicasWrite1 = [self \in GetSet |-> defaultInitValue]
        /\ clientsWrite3 = [self \in GetSet |-> defaultInitValue]
        /\ outsideWrite0 = [self \in GetSet |-> defaultInitValue]
        /\ spinRead = [self \in GetSet |-> defaultInitValue]
=======
>>>>>>> 2d89379e
        (* Process PutClient *)
        /\ spinLocal0 = [self \in PutSet |-> TRUE]
        /\ continue_P = [self \in PutSet |-> TRUE]
        /\ i = [self \in PutSet |-> defaultInitValue]
        /\ j_ = [self \in PutSet |-> defaultInitValue]
        /\ putReq = [self \in PutSet |-> defaultInitValue]
        /\ putResp = [self \in PutSet |-> defaultInitValue]
<<<<<<< HEAD
        /\ clientIdRead6 = [self \in PutSet |-> defaultInitValue]
        /\ lockedRead0 = [self \in PutSet |-> defaultInitValue]
        /\ clientIdRead7 = [self \in PutSet |-> defaultInitValue]
        /\ clockRead2 = [self \in PutSet |-> defaultInitValue]
        /\ clientIdRead8 = [self \in PutSet |-> defaultInitValue]
        /\ clockRead3 = [self \in PutSet |-> defaultInitValue]
        /\ clientIdRead9 = [self \in PutSet |-> defaultInitValue]
        /\ clockWrite1 = [self \in PutSet |-> defaultInitValue]
        /\ keyRead0 = [self \in PutSet |-> defaultInitValue]
        /\ valueRead = [self \in PutSet |-> defaultInitValue]
        /\ clientIdRead10 = [self \in PutSet |-> defaultInitValue]
        /\ clientIdRead11 = [self \in PutSet |-> defaultInitValue]
        /\ clockRead4 = [self \in PutSet |-> defaultInitValue]
        /\ clientIdRead12 = [self \in PutSet |-> defaultInitValue]
        /\ lockedWrite1 = [self \in PutSet |-> defaultInitValue]
        /\ replicasWrite2 = [self \in PutSet |-> defaultInitValue]
        /\ replicasWrite3 = [self \in PutSet |-> defaultInitValue]
        /\ clientsRead0 = [self \in PutSet |-> defaultInitValue]
        /\ clientsWrite4 = [self \in PutSet |-> defaultInitValue]
        /\ clientsWrite5 = [self \in PutSet |-> defaultInitValue]
        /\ lockedWrite2 = [self \in PutSet |-> defaultInitValue]
        /\ outsideWrite1 = [self \in PutSet |-> defaultInitValue]
        /\ spinRead0 = [self \in PutSet |-> defaultInitValue]
        (* Process DisconnectClient *)
        /\ msg_D = [self \in DisconnectSet |-> defaultInitValue]
        /\ j_D = [self \in DisconnectSet |-> defaultInitValue]
        /\ clientIdRead13 = [self \in DisconnectSet |-> defaultInitValue]
        /\ lockedRead1 = [self \in DisconnectSet |-> defaultInitValue]
        /\ clientIdRead14 = [self \in DisconnectSet |-> defaultInitValue]
        /\ clientIdRead15 = [self \in DisconnectSet |-> defaultInitValue]
        /\ clockWrite2 = [self \in DisconnectSet |-> defaultInitValue]
        /\ clockWrite3 = [self \in DisconnectSet |-> defaultInitValue]
        /\ replicasWrite4 = [self \in DisconnectSet |-> defaultInitValue]
        /\ replicasWrite5 = [self \in DisconnectSet |-> defaultInitValue]
=======
        (* Process DisconnectClient *)
        /\ msg_D = [self \in DisconnectSet |-> defaultInitValue]
        /\ j_D = [self \in DisconnectSet |-> defaultInitValue]
>>>>>>> 2d89379e
        (* Process ClockUpdateClient *)
        /\ spinLocal1 = [self \in NullSet |-> TRUE]
        /\ continue = [self \in NullSet |-> TRUE]
        /\ j = [self \in NullSet |-> defaultInitValue]
        /\ msg = [self \in NullSet |-> defaultInitValue]
<<<<<<< HEAD
        /\ clientIdRead16 = [self \in NullSet |-> defaultInitValue]
        /\ clockRead5 = [self \in NullSet |-> defaultInitValue]
        /\ clientIdRead17 = [self \in NullSet |-> defaultInitValue]
        /\ clockRead6 = [self \in NullSet |-> defaultInitValue]
        /\ clientIdRead18 = [self \in NullSet |-> defaultInitValue]
        /\ clockWrite4 = [self \in NullSet |-> defaultInitValue]
        /\ clientIdRead19 = [self \in NullSet |-> defaultInitValue]
        /\ clientIdRead20 = [self \in NullSet |-> defaultInitValue]
        /\ clockRead7 = [self \in NullSet |-> defaultInitValue]
        /\ replicasWrite6 = [self \in NullSet |-> defaultInitValue]
        /\ replicasWrite7 = [self \in NullSet |-> defaultInitValue]
        /\ spinRead1 = [self \in NullSet |-> defaultInitValue]
=======
>>>>>>> 2d89379e
        /\ pc = [self \in ProcSet |-> CASE self \in ReplicaSet -> "replicaLoop"
                                        [] self \in GetSet -> "getLoop"
                                        [] self \in PutSet -> "putLoop"
                                        [] self \in DisconnectSet -> "sendDisconnectRequest"
                                        [] self \in NullSet -> "clockUpdateLoop"]

replicaLoop(self) == /\ pc[self] = "replicaLoop"
                     /\ IF TRUE
                           THEN /\ stableMessages' = [stableMessages EXCEPT ![self] = <<>>]
                                /\ continue_' = [continue_ EXCEPT ![self] = TRUE]
                                /\ pc' = [pc EXCEPT ![self] = "receiveClientRequest"]
                           ELSE /\ pc' = [pc EXCEPT ![self] = "Done"]
                                /\ UNCHANGED << stableMessages, continue_ >>
                     /\ UNCHANGED << replicasNetwork, clientsNetwork, lock,
<<<<<<< HEAD
                                     cid, out, clocks, kvLocal, liveClients,
                                     pendingRequests, i_, firstPending,
                                     timestamp, nextClient, lowestPending,
                                     chooseMessage, currentClocks, minClock,
                                     pendingClients, clientsIter, msg_, ok,
                                     key, val, replicasRead, replicasWrite,
                                     kvRead, clientsWrite, clientsWrite0,
                                     kvWrite, kvWrite0, clientsWrite1,
                                     spinLocal, continue_G, getReq, getResp,
                                     clientIdRead, lockedRead, clientIdRead0,
                                     clockRead, clientIdRead1, lockedWrite,
                                     clientIdRead2, clockRead0, clientIdRead3,
                                     clockWrite, keyRead, clientIdRead4,
                                     clientIdRead5, clockRead1, replicasWrite0,
                                     clientsRead, clientsWrite2, outsideWrite,
                                     lockedWrite0, clockWrite0, replicasWrite1,
                                     clientsWrite3, outsideWrite0, spinRead,
                                     spinLocal0, continue_P, i, j_, putReq,
                                     putResp, clientIdRead6, lockedRead0,
                                     clientIdRead7, clockRead2, clientIdRead8,
                                     clockRead3, clientIdRead9, clockWrite1,
                                     keyRead0, valueRead, clientIdRead10,
                                     clientIdRead11, clockRead4,
                                     clientIdRead12, lockedWrite1,
                                     replicasWrite2, replicasWrite3,
                                     clientsRead0, clientsWrite4,
                                     clientsWrite5, lockedWrite2,
                                     outsideWrite1, spinRead0, msg_D, j_D,
                                     clientIdRead13, lockedRead1,
                                     clientIdRead14, clientIdRead15,
                                     clockWrite2, clockWrite3, replicasWrite4,
                                     replicasWrite5, spinLocal1, continue, j,
                                     msg, clientIdRead16, clockRead5,
                                     clientIdRead17, clockRead6,
                                     clientIdRead18, clockWrite4,
                                     clientIdRead19, clientIdRead20,
=======
                                     cid, out, clocks, replicasRead,
                                     replicasWrite, kvRead, clientsWrite,
                                     clientsWrite0, kvWrite, kvWrite0,
                                     clientsWrite1, clientIdRead, lockedRead,
                                     clientIdRead0, clockRead, clientIdRead1,
                                     clockRead0, clientIdRead2, clockWrite,
                                     keyRead, clientIdRead3, clientIdRead4,
                                     clockRead1, replicasWrite0, clientsRead,
                                     clientsWrite2, outsideWrite, clockWrite0,
                                     replicasWrite1, clientsWrite3,
                                     outsideWrite0, spinRead, clientIdRead5,
                                     clockRead2, clientIdRead6, clockRead3,
                                     clientIdRead7, clockWrite1, keyRead0,
                                     valueRead, clientIdRead8, clientIdRead9,
                                     clockRead4, clientIdRead10, lockedWrite,
                                     replicasWrite2, replicasWrite3,
                                     clientsRead0, clientsWrite4,
                                     clientsWrite5, lockedWrite0,
                                     outsideWrite1, spinRead0, clientIdRead11,
                                     lockedRead0, clientIdRead12,
                                     clientIdRead13, clockWrite2,
                                     replicasWrite4, replicasWrite5,
                                     clientIdRead14, clockRead5,
                                     clientIdRead15, clockRead6,
                                     clientIdRead16, clockWrite3,
                                     clientIdRead17, clientIdRead18,
>>>>>>> 2d89379e
                                     clockRead7, replicasWrite6,
                                     replicasWrite7, spinRead1, kvLocal,
                                     liveClients, pendingRequests, i_,
                                     firstPending, timestamp, nextClient,
                                     lowestPending, chooseMessage,
                                     currentClocks, minClock, pendingClients,
                                     clientsIter, msg_, ok, key, val,
                                     spinLocal, continue_G, getReq, getResp,
                                     spinLocal0, continue_P, i, j_, putReq,
                                     putResp, msg_D, j_D, spinLocal1, continue,
                                     j, msg >>

receiveClientRequest(self) == /\ pc[self] = "receiveClientRequest"
                              /\ (Len(replicasNetwork[self])) > (0)
                              /\ LET msg0 == Head(replicasNetwork[self]) IN
                                   /\ replicasWrite' = [replicasNetwork EXCEPT ![self] = Tail(replicasNetwork[self])]
                                   /\ replicasRead' = msg0
                              /\ msg_' = [msg_ EXCEPT ![self] = replicasRead']
                              /\ replicasNetwork' = replicasWrite'
                              /\ pc' = [pc EXCEPT ![self] = "clientDisconnected"]
                              /\ UNCHANGED << clientsNetwork, lock, cid, out,
                                              clocks, kvRead, clientsWrite,
                                              clientsWrite0, kvWrite, kvWrite0,
<<<<<<< HEAD
                                              clientsWrite1, spinLocal,
                                              continue_G, getReq, getResp,
                                              clientIdRead, lockedRead,
                                              clientIdRead0, clockRead,
                                              clientIdRead1, lockedWrite,
                                              clientIdRead2, clockRead0,
                                              clientIdRead3, clockWrite,
                                              keyRead, clientIdRead4,
                                              clientIdRead5, clockRead1,
                                              replicasWrite0, clientsRead,
                                              clientsWrite2, outsideWrite,
                                              lockedWrite0, clockWrite0,
                                              replicasWrite1, clientsWrite3,
                                              outsideWrite0, spinRead,
                                              spinLocal0, continue_P, i, j_,
                                              putReq, putResp, clientIdRead6,
                                              lockedRead0, clientIdRead7,
                                              clockRead2, clientIdRead8,
                                              clockRead3, clientIdRead9,
                                              clockWrite1, keyRead0, valueRead,
                                              clientIdRead10, clientIdRead11,
                                              clockRead4, clientIdRead12,
                                              lockedWrite1, replicasWrite2,
                                              replicasWrite3, clientsRead0,
                                              clientsWrite4, clientsWrite5,
                                              lockedWrite2, outsideWrite1,
                                              spinRead0, msg_D, j_D,
                                              clientIdRead13, lockedRead1,
                                              clientIdRead14, clientIdRead15,
                                              clockWrite2, clockWrite3,
                                              replicasWrite4, replicasWrite5,
                                              spinLocal1, continue, j, msg,
                                              clientIdRead16, clockRead5,
                                              clientIdRead17, clockRead6,
                                              clientIdRead18, clockWrite4,
                                              clientIdRead19, clientIdRead20,
                                              clockRead7, replicasWrite6,
                                              replicasWrite7, spinRead1 >>
=======
                                              clientsWrite1, clientIdRead,
                                              lockedRead, clientIdRead0,
                                              clockRead, clientIdRead1,
                                              clockRead0, clientIdRead2,
                                              clockWrite, keyRead,
                                              clientIdRead3, clientIdRead4,
                                              clockRead1, replicasWrite0,
                                              clientsRead, clientsWrite2,
                                              outsideWrite, clockWrite0,
                                              replicasWrite1, clientsWrite3,
                                              outsideWrite0, spinRead,
                                              clientIdRead5, clockRead2,
                                              clientIdRead6, clockRead3,
                                              clientIdRead7, clockWrite1,
                                              keyRead0, valueRead,
                                              clientIdRead8, clientIdRead9,
                                              clockRead4, clientIdRead10,
                                              lockedWrite, replicasWrite2,
                                              replicasWrite3, clientsRead0,
                                              clientsWrite4, clientsWrite5,
                                              lockedWrite0, outsideWrite1,
                                              spinRead0, clientIdRead11,
                                              lockedRead0, clientIdRead12,
                                              clientIdRead13, clockWrite2,
                                              replicasWrite4, replicasWrite5,
                                              clientIdRead14, clockRead5,
                                              clientIdRead15, clockRead6,
                                              clientIdRead16, clockWrite3,
                                              clientIdRead17, clientIdRead18,
                                              clockRead7, replicasWrite6,
                                              replicasWrite7, spinRead1,
                                              kvLocal, liveClients,
                                              pendingRequests, stableMessages,
                                              i_, firstPending, timestamp,
                                              nextClient, lowestPending,
                                              chooseMessage, currentClocks,
                                              minClock, continue_,
                                              pendingClients, clientsIter, ok,
                                              key, val, spinLocal, continue_G,
                                              getReq, getResp, spinLocal0,
                                              continue_P, i, j_, putReq,
                                              putResp, msg_D, j_D, spinLocal1,
                                              continue, j, msg >>
>>>>>>> 2d89379e

clientDisconnected(self) == /\ pc[self] = "clientDisconnected"
                            /\ IF ((msg_[self]).op) = (DISCONNECT_MSG)
                                  THEN /\ liveClients' = [liveClients EXCEPT ![self] = (liveClients[self]) \ ({(msg_[self]).client})]
                                  ELSE /\ TRUE
                                       /\ UNCHANGED liveClients
                            /\ pc' = [pc EXCEPT ![self] = "replicaGetRequest"]
                            /\ UNCHANGED << replicasNetwork, clientsNetwork,
<<<<<<< HEAD
                                            lock, cid, out, clocks, kvLocal,
                                            pendingRequests, stableMessages,
                                            i_, firstPending, timestamp,
                                            nextClient, lowestPending,
                                            chooseMessage, currentClocks,
                                            minClock, continue_,
                                            pendingClients, clientsIter, msg_,
                                            ok, key, val, replicasRead,
                                            replicasWrite, kvRead,
                                            clientsWrite, clientsWrite0,
                                            kvWrite, kvWrite0, clientsWrite1,
                                            spinLocal, continue_G, getReq,
                                            getResp, clientIdRead, lockedRead,
                                            clientIdRead0, clockRead,
                                            clientIdRead1, lockedWrite,
                                            clientIdRead2, clockRead0,
                                            clientIdRead3, clockWrite, keyRead,
                                            clientIdRead4, clientIdRead5,
                                            clockRead1, replicasWrite0,
                                            clientsRead, clientsWrite2,
                                            outsideWrite, lockedWrite0,
                                            clockWrite0, replicasWrite1,
                                            clientsWrite3, outsideWrite0,
                                            spinRead, spinLocal0, continue_P,
                                            i, j_, putReq, putResp,
                                            clientIdRead6, lockedRead0,
                                            clientIdRead7, clockRead2,
                                            clientIdRead8, clockRead3,
                                            clientIdRead9, clockWrite1,
                                            keyRead0, valueRead,
                                            clientIdRead10, clientIdRead11,
                                            clockRead4, clientIdRead12,
                                            lockedWrite1, replicasWrite2,
                                            replicasWrite3, clientsRead0,
                                            clientsWrite4, clientsWrite5,
                                            lockedWrite2, outsideWrite1,
                                            spinRead0, msg_D, j_D,
                                            clientIdRead13, lockedRead1,
                                            clientIdRead14, clientIdRead15,
                                            clockWrite2, clockWrite3,
                                            replicasWrite4, replicasWrite5,
                                            spinLocal1, continue, j, msg,
                                            clientIdRead16, clockRead5,
                                            clientIdRead17, clockRead6,
                                            clientIdRead18, clockWrite4,
                                            clientIdRead19, clientIdRead20,
                                            clockRead7, replicasWrite6,
                                            replicasWrite7, spinRead1 >>
=======
                                            lock, cid, out, clocks,
                                            replicasRead, replicasWrite,
                                            kvRead, clientsWrite,
                                            clientsWrite0, kvWrite, kvWrite0,
                                            clientsWrite1, clientIdRead,
                                            lockedRead, clientIdRead0,
                                            clockRead, clientIdRead1,
                                            clockRead0, clientIdRead2,
                                            clockWrite, keyRead, clientIdRead3,
                                            clientIdRead4, clockRead1,
                                            replicasWrite0, clientsRead,
                                            clientsWrite2, outsideWrite,
                                            clockWrite0, replicasWrite1,
                                            clientsWrite3, outsideWrite0,
                                            spinRead, clientIdRead5,
                                            clockRead2, clientIdRead6,
                                            clockRead3, clientIdRead7,
                                            clockWrite1, keyRead0, valueRead,
                                            clientIdRead8, clientIdRead9,
                                            clockRead4, clientIdRead10,
                                            lockedWrite, replicasWrite2,
                                            replicasWrite3, clientsRead0,
                                            clientsWrite4, clientsWrite5,
                                            lockedWrite0, outsideWrite1,
                                            spinRead0, clientIdRead11,
                                            lockedRead0, clientIdRead12,
                                            clientIdRead13, clockWrite2,
                                            replicasWrite4, replicasWrite5,
                                            clientIdRead14, clockRead5,
                                            clientIdRead15, clockRead6,
                                            clientIdRead16, clockWrite3,
                                            clientIdRead17, clientIdRead18,
                                            clockRead7, replicasWrite6,
                                            replicasWrite7, spinRead1, kvLocal,
                                            pendingRequests, stableMessages,
                                            i_, firstPending, timestamp,
                                            nextClient, lowestPending,
                                            chooseMessage, currentClocks,
                                            minClock, continue_,
                                            pendingClients, clientsIter, msg_,
                                            ok, key, val, spinLocal,
                                            continue_G, getReq, getResp,
                                            spinLocal0, continue_P, i, j_,
                                            putReq, putResp, msg_D, j_D,
                                            spinLocal1, continue, j, msg >>
>>>>>>> 2d89379e

replicaGetRequest(self) == /\ pc[self] = "replicaGetRequest"
                           /\ IF ((msg_[self]).op) = (GET_MSG)
                                 THEN /\ Assert(((msg_[self]).client) \in (liveClients[self]),
                                                "Failure of assertion at line 701, column 25.")
                                      /\ currentClocks' = [currentClocks EXCEPT ![self][(msg_[self]).client] = (msg_[self]).timestamp]
                                      /\ pendingRequests' = [pendingRequests EXCEPT ![self][(msg_[self]).client] = Append(pendingRequests[self][(msg_[self]).client], msg_[self])]
                                 ELSE /\ TRUE
                                      /\ UNCHANGED << pendingRequests,
                                                      currentClocks >>
                           /\ pc' = [pc EXCEPT ![self] = "replicaPutRequest"]
                           /\ UNCHANGED << replicasNetwork, clientsNetwork,
                                           lock, cid, out, clocks,
                                           replicasRead, replicasWrite, kvRead,
                                           clientsWrite, clientsWrite0,
                                           kvWrite, kvWrite0, clientsWrite1,
                                           clientIdRead, lockedRead,
                                           clientIdRead0, clockRead,
                                           clientIdRead1, lockedWrite,
                                           clientIdRead2, clockRead0,
                                           clientIdRead3, clockWrite, keyRead,
                                           clientIdRead4, clientIdRead5,
                                           clockRead1, replicasWrite0,
                                           clientsRead, clientsWrite2,
<<<<<<< HEAD
                                           outsideWrite, lockedWrite0,
                                           clockWrite0, replicasWrite1,
                                           clientsWrite3, outsideWrite0,
                                           spinRead, spinLocal0, continue_P, i,
                                           j_, putReq, putResp, clientIdRead6,
                                           lockedRead0, clientIdRead7,
                                           clockRead2, clientIdRead8,
                                           clockRead3, clientIdRead9,
                                           clockWrite1, keyRead0, valueRead,
                                           clientIdRead10, clientIdRead11,
                                           clockRead4, clientIdRead12,
                                           lockedWrite1, replicasWrite2,
                                           replicasWrite3, clientsRead0,
                                           clientsWrite4, clientsWrite5,
                                           lockedWrite2, outsideWrite1,
                                           spinRead0, msg_D, j_D,
                                           clientIdRead13, lockedRead1,
                                           clientIdRead14, clientIdRead15,
                                           clockWrite2, clockWrite3,
                                           replicasWrite4, replicasWrite5,
                                           spinLocal1, continue, j, msg,
                                           clientIdRead16, clockRead5,
                                           clientIdRead17, clockRead6,
                                           clientIdRead18, clockWrite4,
                                           clientIdRead19, clientIdRead20,
                                           clockRead7, replicasWrite6,
                                           replicasWrite7, spinRead1 >>
=======
                                           outsideWrite, clockWrite0,
                                           replicasWrite1, clientsWrite3,
                                           outsideWrite0, spinRead,
                                           clientIdRead5, clockRead2,
                                           clientIdRead6, clockRead3,
                                           clientIdRead7, clockWrite1,
                                           keyRead0, valueRead, clientIdRead8,
                                           clientIdRead9, clockRead4,
                                           clientIdRead10, lockedWrite,
                                           replicasWrite2, replicasWrite3,
                                           clientsRead0, clientsWrite4,
                                           clientsWrite5, lockedWrite0,
                                           outsideWrite1, spinRead0,
                                           clientIdRead11, lockedRead0,
                                           clientIdRead12, clientIdRead13,
                                           clockWrite2, replicasWrite4,
                                           replicasWrite5, clientIdRead14,
                                           clockRead5, clientIdRead15,
                                           clockRead6, clientIdRead16,
                                           clockWrite3, clientIdRead17,
                                           clientIdRead18, clockRead7,
                                           replicasWrite6, replicasWrite7,
                                           spinRead1, kvLocal, liveClients,
                                           stableMessages, i_, firstPending,
                                           timestamp, nextClient,
                                           lowestPending, chooseMessage,
                                           minClock, continue_, pendingClients,
                                           clientsIter, msg_, ok, key, val,
                                           spinLocal, continue_G, getReq,
                                           getResp, spinLocal0, continue_P, i,
                                           j_, putReq, putResp, msg_D, j_D,
                                           spinLocal1, continue, j, msg >>
>>>>>>> 2d89379e

replicaPutRequest(self) == /\ pc[self] = "replicaPutRequest"
                           /\ IF ((msg_[self]).op) = (PUT_MSG)
                                 THEN /\ currentClocks' = [currentClocks EXCEPT ![self][(msg_[self]).client] = (msg_[self]).timestamp]
                                      /\ pendingRequests' = [pendingRequests EXCEPT ![self][(msg_[self]).client] = Append(pendingRequests[self][(msg_[self]).client], msg_[self])]
                                 ELSE /\ TRUE
                                      /\ UNCHANGED << pendingRequests,
                                                      currentClocks >>
                           /\ pc' = [pc EXCEPT ![self] = "replicaNullRequest"]
                           /\ UNCHANGED << replicasNetwork, clientsNetwork,
                                           lock, cid, out, clocks,
                                           replicasRead, replicasWrite, kvRead,
                                           clientsWrite, clientsWrite0,
                                           kvWrite, kvWrite0, clientsWrite1,
                                           clientIdRead, lockedRead,
                                           clientIdRead0, clockRead,
                                           clientIdRead1, lockedWrite,
                                           clientIdRead2, clockRead0,
                                           clientIdRead3, clockWrite, keyRead,
                                           clientIdRead4, clientIdRead5,
                                           clockRead1, replicasWrite0,
                                           clientsRead, clientsWrite2,
<<<<<<< HEAD
                                           outsideWrite, lockedWrite0,
                                           clockWrite0, replicasWrite1,
                                           clientsWrite3, outsideWrite0,
                                           spinRead, spinLocal0, continue_P, i,
                                           j_, putReq, putResp, clientIdRead6,
                                           lockedRead0, clientIdRead7,
                                           clockRead2, clientIdRead8,
                                           clockRead3, clientIdRead9,
                                           clockWrite1, keyRead0, valueRead,
                                           clientIdRead10, clientIdRead11,
                                           clockRead4, clientIdRead12,
                                           lockedWrite1, replicasWrite2,
                                           replicasWrite3, clientsRead0,
                                           clientsWrite4, clientsWrite5,
                                           lockedWrite2, outsideWrite1,
                                           spinRead0, msg_D, j_D,
                                           clientIdRead13, lockedRead1,
                                           clientIdRead14, clientIdRead15,
                                           clockWrite2, clockWrite3,
                                           replicasWrite4, replicasWrite5,
                                           spinLocal1, continue, j, msg,
                                           clientIdRead16, clockRead5,
                                           clientIdRead17, clockRead6,
                                           clientIdRead18, clockWrite4,
                                           clientIdRead19, clientIdRead20,
                                           clockRead7, replicasWrite6,
                                           replicasWrite7, spinRead1 >>
=======
                                           outsideWrite, clockWrite0,
                                           replicasWrite1, clientsWrite3,
                                           outsideWrite0, spinRead,
                                           clientIdRead5, clockRead2,
                                           clientIdRead6, clockRead3,
                                           clientIdRead7, clockWrite1,
                                           keyRead0, valueRead, clientIdRead8,
                                           clientIdRead9, clockRead4,
                                           clientIdRead10, lockedWrite,
                                           replicasWrite2, replicasWrite3,
                                           clientsRead0, clientsWrite4,
                                           clientsWrite5, lockedWrite0,
                                           outsideWrite1, spinRead0,
                                           clientIdRead11, lockedRead0,
                                           clientIdRead12, clientIdRead13,
                                           clockWrite2, replicasWrite4,
                                           replicasWrite5, clientIdRead14,
                                           clockRead5, clientIdRead15,
                                           clockRead6, clientIdRead16,
                                           clockWrite3, clientIdRead17,
                                           clientIdRead18, clockRead7,
                                           replicasWrite6, replicasWrite7,
                                           spinRead1, kvLocal, liveClients,
                                           stableMessages, i_, firstPending,
                                           timestamp, nextClient,
                                           lowestPending, chooseMessage,
                                           minClock, continue_, pendingClients,
                                           clientsIter, msg_, ok, key, val,
                                           spinLocal, continue_G, getReq,
                                           getResp, spinLocal0, continue_P, i,
                                           j_, putReq, putResp, msg_D, j_D,
                                           spinLocal1, continue, j, msg >>
>>>>>>> 2d89379e

replicaNullRequest(self) == /\ pc[self] = "replicaNullRequest"
                            /\ IF ((msg_[self]).op) = (NULL_MSG)
                                  THEN /\ currentClocks' = [currentClocks EXCEPT ![self][(msg_[self]).client] = (msg_[self]).timestamp]
                                  ELSE /\ TRUE
                                       /\ UNCHANGED currentClocks
                            /\ pc' = [pc EXCEPT ![self] = "findStableRequestsLoop"]
                            /\ UNCHANGED << replicasNetwork, clientsNetwork,
<<<<<<< HEAD
                                            lock, cid, out, clocks, kvLocal,
                                            liveClients, pendingRequests,
                                            stableMessages, i_, firstPending,
                                            timestamp, nextClient,
                                            lowestPending, chooseMessage,
                                            minClock, continue_,
                                            pendingClients, clientsIter, msg_,
                                            ok, key, val, replicasRead,
                                            replicasWrite, kvRead,
                                            clientsWrite, clientsWrite0,
                                            kvWrite, kvWrite0, clientsWrite1,
                                            spinLocal, continue_G, getReq,
                                            getResp, clientIdRead, lockedRead,
                                            clientIdRead0, clockRead,
                                            clientIdRead1, lockedWrite,
                                            clientIdRead2, clockRead0,
                                            clientIdRead3, clockWrite, keyRead,
                                            clientIdRead4, clientIdRead5,
                                            clockRead1, replicasWrite0,
                                            clientsRead, clientsWrite2,
                                            outsideWrite, lockedWrite0,
                                            clockWrite0, replicasWrite1,
                                            clientsWrite3, outsideWrite0,
                                            spinRead, spinLocal0, continue_P,
                                            i, j_, putReq, putResp,
                                            clientIdRead6, lockedRead0,
                                            clientIdRead7, clockRead2,
                                            clientIdRead8, clockRead3,
                                            clientIdRead9, clockWrite1,
                                            keyRead0, valueRead,
                                            clientIdRead10, clientIdRead11,
                                            clockRead4, clientIdRead12,
                                            lockedWrite1, replicasWrite2,
                                            replicasWrite3, clientsRead0,
                                            clientsWrite4, clientsWrite5,
                                            lockedWrite2, outsideWrite1,
                                            spinRead0, msg_D, j_D,
                                            clientIdRead13, lockedRead1,
                                            clientIdRead14, clientIdRead15,
                                            clockWrite2, clockWrite3,
                                            replicasWrite4, replicasWrite5,
                                            spinLocal1, continue, j, msg,
                                            clientIdRead16, clockRead5,
                                            clientIdRead17, clockRead6,
                                            clientIdRead18, clockWrite4,
                                            clientIdRead19, clientIdRead20,
                                            clockRead7, replicasWrite6,
                                            replicasWrite7, spinRead1 >>
=======
                                            lock, cid, out, clocks,
                                            replicasRead, replicasWrite,
                                            kvRead, clientsWrite,
                                            clientsWrite0, kvWrite, kvWrite0,
                                            clientsWrite1, clientIdRead,
                                            lockedRead, clientIdRead0,
                                            clockRead, clientIdRead1,
                                            clockRead0, clientIdRead2,
                                            clockWrite, keyRead, clientIdRead3,
                                            clientIdRead4, clockRead1,
                                            replicasWrite0, clientsRead,
                                            clientsWrite2, outsideWrite,
                                            clockWrite0, replicasWrite1,
                                            clientsWrite3, outsideWrite0,
                                            spinRead, clientIdRead5,
                                            clockRead2, clientIdRead6,
                                            clockRead3, clientIdRead7,
                                            clockWrite1, keyRead0, valueRead,
                                            clientIdRead8, clientIdRead9,
                                            clockRead4, clientIdRead10,
                                            lockedWrite, replicasWrite2,
                                            replicasWrite3, clientsRead0,
                                            clientsWrite4, clientsWrite5,
                                            lockedWrite0, outsideWrite1,
                                            spinRead0, clientIdRead11,
                                            lockedRead0, clientIdRead12,
                                            clientIdRead13, clockWrite2,
                                            replicasWrite4, replicasWrite5,
                                            clientIdRead14, clockRead5,
                                            clientIdRead15, clockRead6,
                                            clientIdRead16, clockWrite3,
                                            clientIdRead17, clientIdRead18,
                                            clockRead7, replicasWrite6,
                                            replicasWrite7, spinRead1, kvLocal,
                                            liveClients, pendingRequests,
                                            stableMessages, i_, firstPending,
                                            timestamp, nextClient,
                                            lowestPending, chooseMessage,
                                            minClock, continue_,
                                            pendingClients, clientsIter, msg_,
                                            ok, key, val, spinLocal,
                                            continue_G, getReq, getResp,
                                            spinLocal0, continue_P, i, j_,
                                            putReq, putResp, msg_D, j_D,
                                            spinLocal1, continue, j, msg >>
>>>>>>> 2d89379e

findStableRequestsLoop(self) == /\ pc[self] = "findStableRequestsLoop"
                                /\ IF continue_[self]
                                      THEN /\ pendingClients' = [pendingClients EXCEPT ![self] = {c \in liveClients[self] : (Len(pendingRequests[self][c])) > (0)}]
                                           /\ nextClient' = [nextClient EXCEPT ![self] = (NUM_NODES) + (1)]
                                           /\ clientsIter' = [clientsIter EXCEPT ![self] = liveClients[self]]
                                           /\ i_' = [i_ EXCEPT ![self] = 0]
                                           /\ minClock' = [minClock EXCEPT ![self] = 0]
                                           /\ pc' = [pc EXCEPT ![self] = "findMinClock"]
                                      ELSE /\ i_' = [i_ EXCEPT ![self] = 1]
                                           /\ pc' = [pc EXCEPT ![self] = "respondPendingRequestsLoop"]
                                           /\ UNCHANGED << nextClient,
                                                           minClock,
                                                           pendingClients,
                                                           clientsIter >>
                                /\ UNCHANGED << replicasNetwork,
                                                clientsNetwork, lock, cid, out,
                                                clocks, replicasRead,
                                                replicasWrite, kvRead,
                                                clientsWrite, clientsWrite0,
                                                kvWrite, kvWrite0,
                                                clientsWrite1, clientIdRead,
                                                lockedRead, clientIdRead0,
                                                clockRead, clientIdRead1,
                                                lockedWrite, clientIdRead2,
                                                clockRead0, clientIdRead3,
                                                clockWrite, keyRead,
                                                clientIdRead4, clientIdRead5,
                                                clockRead1, replicasWrite0,
                                                clientsRead, clientsWrite2,
<<<<<<< HEAD
                                                outsideWrite, lockedWrite0,
                                                clockWrite0, replicasWrite1,
                                                clientsWrite3, outsideWrite0,
                                                spinRead, spinLocal0,
                                                continue_P, i, j_, putReq,
                                                putResp, clientIdRead6,
                                                lockedRead0, clientIdRead7,
                                                clockRead2, clientIdRead8,
                                                clockRead3, clientIdRead9,
                                                clockWrite1, keyRead0,
                                                valueRead, clientIdRead10,
                                                clientIdRead11, clockRead4,
                                                clientIdRead12, lockedWrite1,
                                                replicasWrite2, replicasWrite3,
                                                clientsRead0, clientsWrite4,
                                                clientsWrite5, lockedWrite2,
                                                outsideWrite1, spinRead0,
                                                msg_D, j_D, clientIdRead13,
                                                lockedRead1, clientIdRead14,
                                                clientIdRead15, clockWrite2,
                                                clockWrite3, replicasWrite4,
                                                replicasWrite5, spinLocal1,
                                                continue, j, msg,
                                                clientIdRead16, clockRead5,
                                                clientIdRead17, clockRead6,
                                                clientIdRead18, clockWrite4,
                                                clientIdRead19, clientIdRead20,
=======
                                                outsideWrite, clockWrite0,
                                                replicasWrite1, clientsWrite3,
                                                outsideWrite0, spinRead,
                                                clientIdRead5, clockRead2,
                                                clientIdRead6, clockRead3,
                                                clientIdRead7, clockWrite1,
                                                keyRead0, valueRead,
                                                clientIdRead8, clientIdRead9,
                                                clockRead4, clientIdRead10,
                                                lockedWrite, replicasWrite2,
                                                replicasWrite3, clientsRead0,
                                                clientsWrite4, clientsWrite5,
                                                lockedWrite0, outsideWrite1,
                                                spinRead0, clientIdRead11,
                                                lockedRead0, clientIdRead12,
                                                clientIdRead13, clockWrite2,
                                                replicasWrite4, replicasWrite5,
                                                clientIdRead14, clockRead5,
                                                clientIdRead15, clockRead6,
                                                clientIdRead16, clockWrite3,
                                                clientIdRead17, clientIdRead18,
>>>>>>> 2d89379e
                                                clockRead7, replicasWrite6,
                                                replicasWrite7, spinRead1,
                                                kvLocal, liveClients,
                                                pendingRequests,
                                                stableMessages, firstPending,
                                                timestamp, lowestPending,
                                                chooseMessage, currentClocks,
                                                continue_, msg_, ok, key, val,
                                                spinLocal, continue_G, getReq,
                                                getResp, spinLocal0,
                                                continue_P, i, j_, putReq,
                                                putResp, msg_D, j_D,
                                                spinLocal1, continue, j, msg >>

findMinClock(self) == /\ pc[self] = "findMinClock"
                      /\ IF (i_[self]) < (Cardinality(clientsIter[self]))
                            THEN /\ \E client \in clientsIter[self]:
                                      /\ IF ((minClock[self]) = (0)) \/ ((currentClocks[self][client]) < (minClock[self]))
                                            THEN /\ minClock' = [minClock EXCEPT ![self] = currentClocks[self][client]]
                                            ELSE /\ TRUE
                                                 /\ UNCHANGED minClock
                                      /\ clientsIter' = [clientsIter EXCEPT ![self] = (clientsIter[self]) \ ({client})]
                                 /\ pc' = [pc EXCEPT ![self] = "findMinClock"]
                                 /\ UNCHANGED << i_, lowestPending >>
                            ELSE /\ lowestPending' = [lowestPending EXCEPT ![self] = (minClock[self]) + (1)]
                                 /\ i_' = [i_ EXCEPT ![self] = 0]
                                 /\ pc' = [pc EXCEPT ![self] = "findMinClient"]
                                 /\ UNCHANGED << minClock, clientsIter >>
                      /\ UNCHANGED << replicasNetwork, clientsNetwork, lock,
<<<<<<< HEAD
                                      cid, out, clocks, kvLocal, liveClients,
                                      pendingRequests, stableMessages,
                                      firstPending, timestamp, nextClient,
                                      chooseMessage, currentClocks, continue_,
                                      pendingClients, msg_, ok, key, val,
                                      replicasRead, replicasWrite, kvRead,
                                      clientsWrite, clientsWrite0, kvWrite,
                                      kvWrite0, clientsWrite1, spinLocal,
                                      continue_G, getReq, getResp,
                                      clientIdRead, lockedRead, clientIdRead0,
                                      clockRead, clientIdRead1, lockedWrite,
                                      clientIdRead2, clockRead0, clientIdRead3,
                                      clockWrite, keyRead, clientIdRead4,
                                      clientIdRead5, clockRead1,
                                      replicasWrite0, clientsRead,
                                      clientsWrite2, outsideWrite,
                                      lockedWrite0, clockWrite0,
                                      replicasWrite1, clientsWrite3,
                                      outsideWrite0, spinRead, spinLocal0,
                                      continue_P, i, j_, putReq, putResp,
                                      clientIdRead6, lockedRead0,
                                      clientIdRead7, clockRead2, clientIdRead8,
                                      clockRead3, clientIdRead9, clockWrite1,
                                      keyRead0, valueRead, clientIdRead10,
                                      clientIdRead11, clockRead4,
                                      clientIdRead12, lockedWrite1,
                                      replicasWrite2, replicasWrite3,
                                      clientsRead0, clientsWrite4,
                                      clientsWrite5, lockedWrite2,
                                      outsideWrite1, spinRead0, msg_D, j_D,
                                      clientIdRead13, lockedRead1,
                                      clientIdRead14, clientIdRead15,
                                      clockWrite2, clockWrite3, replicasWrite4,
                                      replicasWrite5, spinLocal1, continue, j,
                                      msg, clientIdRead16, clockRead5,
                                      clientIdRead17, clockRead6,
                                      clientIdRead18, clockWrite4,
                                      clientIdRead19, clientIdRead20,
=======
                                      cid, out, clocks, replicasRead,
                                      replicasWrite, kvRead, clientsWrite,
                                      clientsWrite0, kvWrite, kvWrite0,
                                      clientsWrite1, clientIdRead, lockedRead,
                                      clientIdRead0, clockRead, clientIdRead1,
                                      clockRead0, clientIdRead2, clockWrite,
                                      keyRead, clientIdRead3, clientIdRead4,
                                      clockRead1, replicasWrite0, clientsRead,
                                      clientsWrite2, outsideWrite, clockWrite0,
                                      replicasWrite1, clientsWrite3,
                                      outsideWrite0, spinRead, clientIdRead5,
                                      clockRead2, clientIdRead6, clockRead3,
                                      clientIdRead7, clockWrite1, keyRead0,
                                      valueRead, clientIdRead8, clientIdRead9,
                                      clockRead4, clientIdRead10, lockedWrite,
                                      replicasWrite2, replicasWrite3,
                                      clientsRead0, clientsWrite4,
                                      clientsWrite5, lockedWrite0,
                                      outsideWrite1, spinRead0, clientIdRead11,
                                      lockedRead0, clientIdRead12,
                                      clientIdRead13, clockWrite2,
                                      replicasWrite4, replicasWrite5,
                                      clientIdRead14, clockRead5,
                                      clientIdRead15, clockRead6,
                                      clientIdRead16, clockWrite3,
                                      clientIdRead17, clientIdRead18,
>>>>>>> 2d89379e
                                      clockRead7, replicasWrite6,
                                      replicasWrite7, spinRead1, kvLocal,
                                      liveClients, pendingRequests,
                                      stableMessages, firstPending, timestamp,
                                      nextClient, chooseMessage, currentClocks,
                                      continue_, pendingClients, msg_, ok, key,
                                      val, spinLocal, continue_G, getReq,
                                      getResp, spinLocal0, continue_P, i, j_,
                                      putReq, putResp, msg_D, j_D, spinLocal1,
                                      continue, j, msg >>

findMinClient(self) == /\ pc[self] = "findMinClient"
                       /\ IF (i_[self]) < (Cardinality(pendingClients[self]))
                             THEN /\ \E client \in pendingClients[self]:
                                       /\ firstPending' = [firstPending EXCEPT ![self] = Head(pendingRequests[self][client])]
                                       /\ Assert((((firstPending'[self]).op) = (GET_MSG)) \/ (((firstPending'[self]).op) = (PUT_MSG)),
                                                 "Failure of assertion at line 742, column 37.")
                                       /\ timestamp' = [timestamp EXCEPT ![self] = (firstPending'[self]).timestamp]
                                       /\ IF (timestamp'[self]) < (minClock[self])
                                             THEN /\ chooseMessage' = [chooseMessage EXCEPT ![self] = ((timestamp'[self]) < (lowestPending[self])) \/ (((timestamp'[self]) = (lowestPending[self])) /\ ((client) < (nextClient[self])))]
                                                  /\ IF chooseMessage'[self]
                                                        THEN /\ nextClient' = [nextClient EXCEPT ![self] = client]
                                                             /\ lowestPending' = [lowestPending EXCEPT ![self] = timestamp'[self]]
                                                        ELSE /\ TRUE
                                                             /\ UNCHANGED << nextClient,
                                                                             lowestPending >>
                                             ELSE /\ TRUE
                                                  /\ UNCHANGED << nextClient,
                                                                  lowestPending,
                                                                  chooseMessage >>
                                       /\ pendingClients' = [pendingClients EXCEPT ![self] = (pendingClients[self]) \ ({client})]
                                  /\ pc' = [pc EXCEPT ![self] = "findMinClient"]
                             ELSE /\ pc' = [pc EXCEPT ![self] = "addStableMessage"]
                                  /\ UNCHANGED << firstPending, timestamp,
                                                  nextClient, lowestPending,
                                                  chooseMessage,
                                                  pendingClients >>
                       /\ UNCHANGED << replicasNetwork, clientsNetwork, lock,
<<<<<<< HEAD
                                       cid, out, clocks, kvLocal, liveClients,
                                       pendingRequests, stableMessages, i_,
                                       currentClocks, minClock, continue_,
                                       clientsIter, msg_, ok, key, val,
                                       replicasRead, replicasWrite, kvRead,
                                       clientsWrite, clientsWrite0, kvWrite,
                                       kvWrite0, clientsWrite1, spinLocal,
                                       continue_G, getReq, getResp,
                                       clientIdRead, lockedRead, clientIdRead0,
                                       clockRead, clientIdRead1, lockedWrite,
                                       clientIdRead2, clockRead0,
                                       clientIdRead3, clockWrite, keyRead,
                                       clientIdRead4, clientIdRead5,
                                       clockRead1, replicasWrite0, clientsRead,
                                       clientsWrite2, outsideWrite,
                                       lockedWrite0, clockWrite0,
                                       replicasWrite1, clientsWrite3,
                                       outsideWrite0, spinRead, spinLocal0,
                                       continue_P, i, j_, putReq, putResp,
                                       clientIdRead6, lockedRead0,
                                       clientIdRead7, clockRead2,
                                       clientIdRead8, clockRead3,
                                       clientIdRead9, clockWrite1, keyRead0,
                                       valueRead, clientIdRead10,
                                       clientIdRead11, clockRead4,
                                       clientIdRead12, lockedWrite1,
                                       replicasWrite2, replicasWrite3,
                                       clientsRead0, clientsWrite4,
                                       clientsWrite5, lockedWrite2,
                                       outsideWrite1, spinRead0, msg_D, j_D,
                                       clientIdRead13, lockedRead1,
                                       clientIdRead14, clientIdRead15,
                                       clockWrite2, clockWrite3,
                                       replicasWrite4, replicasWrite5,
                                       spinLocal1, continue, j, msg,
                                       clientIdRead16, clockRead5,
                                       clientIdRead17, clockRead6,
                                       clientIdRead18, clockWrite4,
                                       clientIdRead19, clientIdRead20,
=======
                                       cid, out, clocks, replicasRead,
                                       replicasWrite, kvRead, clientsWrite,
                                       clientsWrite0, kvWrite, kvWrite0,
                                       clientsWrite1, clientIdRead, lockedRead,
                                       clientIdRead0, clockRead, clientIdRead1,
                                       clockRead0, clientIdRead2, clockWrite,
                                       keyRead, clientIdRead3, clientIdRead4,
                                       clockRead1, replicasWrite0, clientsRead,
                                       clientsWrite2, outsideWrite,
                                       clockWrite0, replicasWrite1,
                                       clientsWrite3, outsideWrite0, spinRead,
                                       clientIdRead5, clockRead2,
                                       clientIdRead6, clockRead3,
                                       clientIdRead7, clockWrite1, keyRead0,
                                       valueRead, clientIdRead8, clientIdRead9,
                                       clockRead4, clientIdRead10, lockedWrite,
                                       replicasWrite2, replicasWrite3,
                                       clientsRead0, clientsWrite4,
                                       clientsWrite5, lockedWrite0,
                                       outsideWrite1, spinRead0,
                                       clientIdRead11, lockedRead0,
                                       clientIdRead12, clientIdRead13,
                                       clockWrite2, replicasWrite4,
                                       replicasWrite5, clientIdRead14,
                                       clockRead5, clientIdRead15, clockRead6,
                                       clientIdRead16, clockWrite3,
                                       clientIdRead17, clientIdRead18,
>>>>>>> 2d89379e
                                       clockRead7, replicasWrite6,
                                       replicasWrite7, spinRead1, kvLocal,
                                       liveClients, pendingRequests,
                                       stableMessages, i_, currentClocks,
                                       minClock, continue_, clientsIter, msg_,
                                       ok, key, val, spinLocal, continue_G,
                                       getReq, getResp, spinLocal0, continue_P,
                                       i, j_, putReq, putResp, msg_D, j_D,
                                       spinLocal1, continue, j, msg >>

addStableMessage(self) == /\ pc[self] = "addStableMessage"
                          /\ IF (lowestPending[self]) < (minClock[self])
                                THEN /\ msg_' = [msg_ EXCEPT ![self] = Head(pendingRequests[self][nextClient[self]])]
                                     /\ pendingRequests' = [pendingRequests EXCEPT ![self][nextClient[self]] = Tail(pendingRequests[self][nextClient[self]])]
                                     /\ stableMessages' = [stableMessages EXCEPT ![self] = Append(stableMessages[self], msg_'[self])]
                                     /\ pc' = [pc EXCEPT ![self] = "findStableRequestsLoop"]
                                     /\ UNCHANGED continue_
                                ELSE /\ continue_' = [continue_ EXCEPT ![self] = FALSE]
                                     /\ pc' = [pc EXCEPT ![self] = "findStableRequestsLoop"]
                                     /\ UNCHANGED << pendingRequests,
                                                     stableMessages, msg_ >>
                          /\ UNCHANGED << replicasNetwork, clientsNetwork,
<<<<<<< HEAD
                                          lock, cid, out, clocks, kvLocal,
                                          liveClients, i_, firstPending,
                                          timestamp, nextClient, lowestPending,
                                          chooseMessage, currentClocks,
                                          minClock, pendingClients,
                                          clientsIter, ok, key, val,
                                          replicasRead, replicasWrite, kvRead,
                                          clientsWrite, clientsWrite0, kvWrite,
                                          kvWrite0, clientsWrite1, spinLocal,
                                          continue_G, getReq, getResp,
                                          clientIdRead, lockedRead,
                                          clientIdRead0, clockRead,
                                          clientIdRead1, lockedWrite,
                                          clientIdRead2, clockRead0,
                                          clientIdRead3, clockWrite, keyRead,
                                          clientIdRead4, clientIdRead5,
                                          clockRead1, replicasWrite0,
                                          clientsRead, clientsWrite2,
                                          outsideWrite, lockedWrite0,
                                          clockWrite0, replicasWrite1,
                                          clientsWrite3, outsideWrite0,
                                          spinRead, spinLocal0, continue_P, i,
                                          j_, putReq, putResp, clientIdRead6,
                                          lockedRead0, clientIdRead7,
                                          clockRead2, clientIdRead8,
                                          clockRead3, clientIdRead9,
                                          clockWrite1, keyRead0, valueRead,
                                          clientIdRead10, clientIdRead11,
                                          clockRead4, clientIdRead12,
                                          lockedWrite1, replicasWrite2,
                                          replicasWrite3, clientsRead0,
                                          clientsWrite4, clientsWrite5,
                                          lockedWrite2, outsideWrite1,
                                          spinRead0, msg_D, j_D,
                                          clientIdRead13, lockedRead1,
                                          clientIdRead14, clientIdRead15,
                                          clockWrite2, clockWrite3,
                                          replicasWrite4, replicasWrite5,
                                          spinLocal1, continue, j, msg,
                                          clientIdRead16, clockRead5,
                                          clientIdRead17, clockRead6,
                                          clientIdRead18, clockWrite4,
                                          clientIdRead19, clientIdRead20,
                                          clockRead7, replicasWrite6,
                                          replicasWrite7, spinRead1 >>
=======
                                          lock, cid, out, clocks, replicasRead,
                                          replicasWrite, kvRead, clientsWrite,
                                          clientsWrite0, kvWrite, kvWrite0,
                                          clientsWrite1, clientIdRead,
                                          lockedRead, clientIdRead0, clockRead,
                                          clientIdRead1, clockRead0,
                                          clientIdRead2, clockWrite, keyRead,
                                          clientIdRead3, clientIdRead4,
                                          clockRead1, replicasWrite0,
                                          clientsRead, clientsWrite2,
                                          outsideWrite, clockWrite0,
                                          replicasWrite1, clientsWrite3,
                                          outsideWrite0, spinRead,
                                          clientIdRead5, clockRead2,
                                          clientIdRead6, clockRead3,
                                          clientIdRead7, clockWrite1, keyRead0,
                                          valueRead, clientIdRead8,
                                          clientIdRead9, clockRead4,
                                          clientIdRead10, lockedWrite,
                                          replicasWrite2, replicasWrite3,
                                          clientsRead0, clientsWrite4,
                                          clientsWrite5, lockedWrite0,
                                          outsideWrite1, spinRead0,
                                          clientIdRead11, lockedRead0,
                                          clientIdRead12, clientIdRead13,
                                          clockWrite2, replicasWrite4,
                                          replicasWrite5, clientIdRead14,
                                          clockRead5, clientIdRead15,
                                          clockRead6, clientIdRead16,
                                          clockWrite3, clientIdRead17,
                                          clientIdRead18, clockRead7,
                                          replicasWrite6, replicasWrite7,
                                          spinRead1, kvLocal, liveClients, i_,
                                          firstPending, timestamp, nextClient,
                                          lowestPending, chooseMessage,
                                          currentClocks, minClock,
                                          pendingClients, clientsIter, ok, key,
                                          val, spinLocal, continue_G, getReq,
                                          getResp, spinLocal0, continue_P, i,
                                          j_, putReq, putResp, msg_D, j_D,
                                          spinLocal1, continue, j, msg >>
>>>>>>> 2d89379e

respondPendingRequestsLoop(self) == /\ pc[self] = "respondPendingRequestsLoop"
                                    /\ IF (i_[self]) <= (Len(stableMessages[self]))
                                          THEN /\ msg_' = [msg_ EXCEPT ![self] = stableMessages[self][i_[self]]]
                                               /\ i_' = [i_ EXCEPT ![self] = (i_[self]) + (1)]
                                               /\ pc' = [pc EXCEPT ![self] = "respondStableGet"]
                                          ELSE /\ pc' = [pc EXCEPT ![self] = "replicaLoop"]
                                               /\ UNCHANGED << i_, msg_ >>
                                    /\ UNCHANGED << replicasNetwork,
                                                    clientsNetwork, lock, cid,
                                                    out, clocks, replicasRead,
                                                    replicasWrite, kvRead,
                                                    clientsWrite,
                                                    clientsWrite0, kvWrite,
                                                    kvWrite0, clientsWrite1,
                                                    clientIdRead, lockedRead,
                                                    clientIdRead0, clockRead,
                                                    clientIdRead1, lockedWrite,
                                                    clientIdRead2, clockRead0,
                                                    clientIdRead3, clockWrite,
                                                    keyRead, clientIdRead4,
                                                    clientIdRead5, clockRead1,
                                                    replicasWrite0,
                                                    clientsRead, clientsWrite2,
                                                    outsideWrite, lockedWrite0,
                                                    clockWrite0,
                                                    replicasWrite1,
                                                    clientsWrite3,
                                                    outsideWrite0, spinRead,
<<<<<<< HEAD
                                                    spinLocal0, continue_P, i,
                                                    j_, putReq, putResp,
                                                    clientIdRead6, lockedRead0,
                                                    clientIdRead7, clockRead2,
                                                    clientIdRead8, clockRead3,
                                                    clientIdRead9, clockWrite1,
=======
                                                    clientIdRead5, clockRead2,
                                                    clientIdRead6, clockRead3,
                                                    clientIdRead7, clockWrite1,
>>>>>>> 2d89379e
                                                    keyRead0, valueRead,
                                                    clientIdRead10,
                                                    clientIdRead11, clockRead4,
                                                    clientIdRead12,
                                                    lockedWrite1,
                                                    replicasWrite2,
                                                    replicasWrite3,
                                                    clientsRead0,
                                                    clientsWrite4,
                                                    clientsWrite5,
                                                    lockedWrite2,
                                                    outsideWrite1, spinRead0,
<<<<<<< HEAD
                                                    msg_D, j_D, clientIdRead13,
                                                    lockedRead1,
                                                    clientIdRead14,
                                                    clientIdRead15,
                                                    clockWrite2, clockWrite3,
                                                    replicasWrite4,
                                                    replicasWrite5, spinLocal1,
                                                    continue, j, msg,
                                                    clientIdRead16, clockRead5,
                                                    clientIdRead17, clockRead6,
                                                    clientIdRead18,
                                                    clockWrite4,
                                                    clientIdRead19,
                                                    clientIdRead20, clockRead7,
=======
                                                    clientIdRead11,
                                                    lockedRead0,
                                                    clientIdRead12,
                                                    clientIdRead13,
                                                    clockWrite2,
                                                    replicasWrite4,
                                                    replicasWrite5,
                                                    clientIdRead14, clockRead5,
                                                    clientIdRead15, clockRead6,
                                                    clientIdRead16,
                                                    clockWrite3,
                                                    clientIdRead17,
                                                    clientIdRead18, clockRead7,
>>>>>>> 2d89379e
                                                    replicasWrite6,
                                                    replicasWrite7, spinRead1,
                                                    kvLocal, liveClients,
                                                    pendingRequests,
                                                    stableMessages,
                                                    firstPending, timestamp,
                                                    nextClient, lowestPending,
                                                    chooseMessage,
                                                    currentClocks, minClock,
                                                    continue_, pendingClients,
                                                    clientsIter, ok, key, val,
                                                    spinLocal, continue_G,
                                                    getReq, getResp,
                                                    spinLocal0, continue_P, i,
                                                    j_, putReq, putResp, msg_D,
                                                    j_D, spinLocal1, continue,
                                                    j, msg >>

respondStableGet(self) == /\ pc[self] = "respondStableGet"
                          /\ IF ((msg_[self]).op) = (GET_MSG)
                                THEN /\ key' = [key EXCEPT ![self] = (msg_[self]).key]
                                     /\ kvRead' = kvLocal[self][key'[self]]
                                     /\ val' = [val EXCEPT ![self] = kvRead']
                                     /\ (Len(clientsNetwork[(msg_[self]).client])) < (BUFFER_SIZE)
                                     /\ clientsWrite' = [clientsNetwork EXCEPT ![(msg_[self]).client] = Append(clientsNetwork[(msg_[self]).client], [type |-> GET_RESPONSE, result |-> val'[self]])]
                                     /\ clientsWrite0' = clientsWrite'
                                     /\ clientsNetwork' = clientsWrite0'
                                ELSE /\ clientsWrite0' = clientsNetwork
                                     /\ clientsNetwork' = clientsWrite0'
                                     /\ UNCHANGED << kvRead, clientsWrite, key,
                                                     val >>
                          /\ pc' = [pc EXCEPT ![self] = "respondStablePut"]
                          /\ UNCHANGED << replicasNetwork, lock, cid, out,
                                          clocks, replicasRead, replicasWrite,
                                          kvWrite, kvWrite0, clientsWrite1,
                                          clientIdRead, lockedRead,
                                          clientIdRead0, clockRead,
                                          clientIdRead1, lockedWrite,
                                          clientIdRead2, clockRead0,
                                          clientIdRead3, clockWrite, keyRead,
                                          clientIdRead4, clientIdRead5,
                                          clockRead1, replicasWrite0,
                                          clientsRead, clientsWrite2,
<<<<<<< HEAD
                                          outsideWrite, lockedWrite0,
                                          clockWrite0, replicasWrite1,
                                          clientsWrite3, outsideWrite0,
                                          spinRead, spinLocal0, continue_P, i,
                                          j_, putReq, putResp, clientIdRead6,
                                          lockedRead0, clientIdRead7,
                                          clockRead2, clientIdRead8,
                                          clockRead3, clientIdRead9,
                                          clockWrite1, keyRead0, valueRead,
                                          clientIdRead10, clientIdRead11,
                                          clockRead4, clientIdRead12,
                                          lockedWrite1, replicasWrite2,
                                          replicasWrite3, clientsRead0,
                                          clientsWrite4, clientsWrite5,
                                          lockedWrite2, outsideWrite1,
                                          spinRead0, msg_D, j_D,
                                          clientIdRead13, lockedRead1,
                                          clientIdRead14, clientIdRead15,
                                          clockWrite2, clockWrite3,
                                          replicasWrite4, replicasWrite5,
                                          spinLocal1, continue, j, msg,
                                          clientIdRead16, clockRead5,
                                          clientIdRead17, clockRead6,
                                          clientIdRead18, clockWrite4,
                                          clientIdRead19, clientIdRead20,
                                          clockRead7, replicasWrite6,
                                          replicasWrite7, spinRead1 >>
=======
                                          outsideWrite, clockWrite0,
                                          replicasWrite1, clientsWrite3,
                                          outsideWrite0, spinRead,
                                          clientIdRead5, clockRead2,
                                          clientIdRead6, clockRead3,
                                          clientIdRead7, clockWrite1, keyRead0,
                                          valueRead, clientIdRead8,
                                          clientIdRead9, clockRead4,
                                          clientIdRead10, lockedWrite,
                                          replicasWrite2, replicasWrite3,
                                          clientsRead0, clientsWrite4,
                                          clientsWrite5, lockedWrite0,
                                          outsideWrite1, spinRead0,
                                          clientIdRead11, lockedRead0,
                                          clientIdRead12, clientIdRead13,
                                          clockWrite2, replicasWrite4,
                                          replicasWrite5, clientIdRead14,
                                          clockRead5, clientIdRead15,
                                          clockRead6, clientIdRead16,
                                          clockWrite3, clientIdRead17,
                                          clientIdRead18, clockRead7,
                                          replicasWrite6, replicasWrite7,
                                          spinRead1, kvLocal, liveClients,
                                          pendingRequests, stableMessages, i_,
                                          firstPending, timestamp, nextClient,
                                          lowestPending, chooseMessage,
                                          currentClocks, minClock, continue_,
                                          pendingClients, clientsIter, msg_,
                                          ok, spinLocal, continue_G, getReq,
                                          getResp, spinLocal0, continue_P, i,
                                          j_, putReq, putResp, msg_D, j_D,
                                          spinLocal1, continue, j, msg >>
>>>>>>> 2d89379e

respondStablePut(self) == /\ pc[self] = "respondStablePut"
                          /\ IF ((msg_[self]).op) = (PUT_MSG)
                                THEN /\ key' = [key EXCEPT ![self] = (msg_[self]).key]
                                     /\ val' = [val EXCEPT ![self] = (msg_[self]).value]
                                     /\ kvWrite' = [kvLocal[self] EXCEPT ![key'[self]] = val'[self]]
                                     /\ (Len(clientsNetwork[(msg_[self]).client])) < (BUFFER_SIZE)
                                     /\ clientsWrite' = [clientsNetwork EXCEPT ![(msg_[self]).client] = Append(clientsNetwork[(msg_[self]).client], [type |-> PUT_RESPONSE, result |-> ok[self]])]
                                     /\ kvWrite0' = kvWrite'
                                     /\ clientsWrite1' = clientsWrite'
                                     /\ clientsNetwork' = clientsWrite1'
                                     /\ kvLocal' = [kvLocal EXCEPT ![self] = kvWrite0']
                                     /\ pc' = [pc EXCEPT ![self] = "respondPendingRequestsLoop"]
                                ELSE /\ kvWrite0' = kvLocal[self]
                                     /\ clientsWrite1' = clientsNetwork
                                     /\ clientsNetwork' = clientsWrite1'
                                     /\ kvLocal' = [kvLocal EXCEPT ![self] = kvWrite0']
                                     /\ pc' = [pc EXCEPT ![self] = "respondPendingRequestsLoop"]
                                     /\ UNCHANGED << clientsWrite, kvWrite,
                                                     key, val >>
                          /\ UNCHANGED << replicasNetwork, lock, cid, out,
<<<<<<< HEAD
                                          clocks, liveClients, pendingRequests,
                                          stableMessages, i_, firstPending,
                                          timestamp, nextClient, lowestPending,
                                          chooseMessage, currentClocks,
                                          minClock, continue_, pendingClients,
                                          clientsIter, msg_, ok, replicasRead,
                                          replicasWrite, kvRead, clientsWrite0,
                                          spinLocal, continue_G, getReq,
                                          getResp, clientIdRead, lockedRead,
                                          clientIdRead0, clockRead,
                                          clientIdRead1, lockedWrite,
                                          clientIdRead2, clockRead0,
                                          clientIdRead3, clockWrite, keyRead,
                                          clientIdRead4, clientIdRead5,
                                          clockRead1, replicasWrite0,
                                          clientsRead, clientsWrite2,
                                          outsideWrite, lockedWrite0,
                                          clockWrite0, replicasWrite1,
                                          clientsWrite3, outsideWrite0,
                                          spinRead, spinLocal0, continue_P, i,
                                          j_, putReq, putResp, clientIdRead6,
                                          lockedRead0, clientIdRead7,
                                          clockRead2, clientIdRead8,
                                          clockRead3, clientIdRead9,
                                          clockWrite1, keyRead0, valueRead,
                                          clientIdRead10, clientIdRead11,
                                          clockRead4, clientIdRead12,
                                          lockedWrite1, replicasWrite2,
                                          replicasWrite3, clientsRead0,
                                          clientsWrite4, clientsWrite5,
                                          lockedWrite2, outsideWrite1,
                                          spinRead0, msg_D, j_D,
                                          clientIdRead13, lockedRead1,
                                          clientIdRead14, clientIdRead15,
                                          clockWrite2, clockWrite3,
                                          replicasWrite4, replicasWrite5,
                                          spinLocal1, continue, j, msg,
                                          clientIdRead16, clockRead5,
                                          clientIdRead17, clockRead6,
                                          clientIdRead18, clockWrite4,
                                          clientIdRead19, clientIdRead20,
                                          clockRead7, replicasWrite6,
                                          replicasWrite7, spinRead1 >>
=======
                                          clocks, replicasRead, replicasWrite,
                                          kvRead, clientsWrite0, clientIdRead,
                                          lockedRead, clientIdRead0, clockRead,
                                          clientIdRead1, clockRead0,
                                          clientIdRead2, clockWrite, keyRead,
                                          clientIdRead3, clientIdRead4,
                                          clockRead1, replicasWrite0,
                                          clientsRead, clientsWrite2,
                                          outsideWrite, clockWrite0,
                                          replicasWrite1, clientsWrite3,
                                          outsideWrite0, spinRead,
                                          clientIdRead5, clockRead2,
                                          clientIdRead6, clockRead3,
                                          clientIdRead7, clockWrite1, keyRead0,
                                          valueRead, clientIdRead8,
                                          clientIdRead9, clockRead4,
                                          clientIdRead10, lockedWrite,
                                          replicasWrite2, replicasWrite3,
                                          clientsRead0, clientsWrite4,
                                          clientsWrite5, lockedWrite0,
                                          outsideWrite1, spinRead0,
                                          clientIdRead11, lockedRead0,
                                          clientIdRead12, clientIdRead13,
                                          clockWrite2, replicasWrite4,
                                          replicasWrite5, clientIdRead14,
                                          clockRead5, clientIdRead15,
                                          clockRead6, clientIdRead16,
                                          clockWrite3, clientIdRead17,
                                          clientIdRead18, clockRead7,
                                          replicasWrite6, replicasWrite7,
                                          spinRead1, liveClients,
                                          pendingRequests, stableMessages, i_,
                                          firstPending, timestamp, nextClient,
                                          lowestPending, chooseMessage,
                                          currentClocks, minClock, continue_,
                                          pendingClients, clientsIter, msg_,
                                          ok, spinLocal, continue_G, getReq,
                                          getResp, spinLocal0, continue_P, i,
                                          j_, putReq, putResp, msg_D, j_D,
                                          spinLocal1, continue, j, msg >>
>>>>>>> 2d89379e

Replica(self) == replicaLoop(self) \/ receiveClientRequest(self)
                    \/ clientDisconnected(self) \/ replicaGetRequest(self)
                    \/ replicaPutRequest(self) \/ replicaNullRequest(self)
                    \/ findStableRequestsLoop(self) \/ findMinClock(self)
                    \/ findMinClient(self) \/ addStableMessage(self)
                    \/ respondPendingRequestsLoop(self)
                    \/ respondStableGet(self) \/ respondStablePut(self)

getLoop(self) == /\ pc[self] = "getLoop"
                 /\ IF continue_G[self]
                       THEN /\ pc' = [pc EXCEPT ![self] = "getRequest"]
                       ELSE /\ pc' = [pc EXCEPT ![self] = "Done"]
                 /\ UNCHANGED << replicasNetwork, clientsNetwork, lock, cid,
<<<<<<< HEAD
                                 out, clocks, kvLocal, liveClients,
                                 pendingRequests, stableMessages, i_,
                                 firstPending, timestamp, nextClient,
                                 lowestPending, chooseMessage, currentClocks,
                                 minClock, continue_, pendingClients,
                                 clientsIter, msg_, ok, key, val, replicasRead,
                                 replicasWrite, kvRead, clientsWrite,
                                 clientsWrite0, kvWrite, kvWrite0,
                                 clientsWrite1, spinLocal, continue_G, getReq,
                                 getResp, clientIdRead, lockedRead,
                                 clientIdRead0, clockRead, clientIdRead1,
                                 lockedWrite, clientIdRead2, clockRead0,
                                 clientIdRead3, clockWrite, keyRead,
                                 clientIdRead4, clientIdRead5, clockRead1,
                                 replicasWrite0, clientsRead, clientsWrite2,
                                 outsideWrite, lockedWrite0, clockWrite0,
                                 replicasWrite1, clientsWrite3, outsideWrite0,
                                 spinRead, spinLocal0, continue_P, i, j_,
                                 putReq, putResp, clientIdRead6, lockedRead0,
                                 clientIdRead7, clockRead2, clientIdRead8,
                                 clockRead3, clientIdRead9, clockWrite1,
                                 keyRead0, valueRead, clientIdRead10,
                                 clientIdRead11, clockRead4, clientIdRead12,
                                 lockedWrite1, replicasWrite2, replicasWrite3,
                                 clientsRead0, clientsWrite4, clientsWrite5,
                                 lockedWrite2, outsideWrite1, spinRead0, msg_D,
                                 j_D, clientIdRead13, lockedRead1,
                                 clientIdRead14, clientIdRead15, clockWrite2,
                                 clockWrite3, replicasWrite4, replicasWrite5,
                                 spinLocal1, continue, j, msg, clientIdRead16,
                                 clockRead5, clientIdRead17, clockRead6,
                                 clientIdRead18, clockWrite4, clientIdRead19,
                                 clientIdRead20, clockRead7, replicasWrite6,
                                 replicasWrite7, spinRead1 >>

getRequest(self) == /\ pc[self] = "getRequest"
                    /\ clientIdRead' = [clientIdRead EXCEPT ![self] = (self) - ((NUM_CLIENTS) * (GET_ORDER))]
                    /\ ~(lock[clientIdRead'[self]])
                    /\ lockedRead' = [lockedRead EXCEPT ![self] = FALSE]
                    /\ IF ~(lockedRead'[self])
                          THEN /\ clientIdRead0' = [clientIdRead0 EXCEPT ![self] = (self) - ((NUM_CLIENTS) * (GET_ORDER))]
                               /\ clockRead' = [clockRead EXCEPT ![self] = clocks[clientIdRead0'[self]]]
                               /\ IF (clockRead'[self]) = (-(1))
                                     THEN /\ continue_G' = [continue_G EXCEPT ![self] = FALSE]
                                          /\ lockedWrite0' = [lockedWrite0 EXCEPT ![self] = lock]
                                          /\ clockWrite0' = [clockWrite0 EXCEPT ![self] = clocks]
                                          /\ replicasWrite1' = [replicasWrite1 EXCEPT ![self] = replicasNetwork]
                                          /\ clientsWrite3' = [clientsWrite3 EXCEPT ![self] = clientsNetwork]
                                          /\ outsideWrite0' = [outsideWrite0 EXCEPT ![self] = out]
                                          /\ replicasNetwork' = replicasWrite1'[self]
                                          /\ clientsNetwork' = clientsWrite3'[self]
                                          /\ lock' = lockedWrite0'[self]
                                          /\ clocks' = clockWrite0'[self]
                                          /\ out' = outsideWrite0'[self]
                                          /\ pc' = [pc EXCEPT ![self] = "getCheckSpin"]
                                          /\ UNCHANGED << getReq,
                                                          clientIdRead1,
                                                          lockedWrite,
                                                          clientIdRead2,
                                                          clockRead0,
                                                          clientIdRead3,
                                                          clockWrite, keyRead,
                                                          clientIdRead4,
                                                          clientIdRead5,
                                                          clockRead1,
                                                          replicasWrite0 >>
                                     ELSE /\ clientIdRead1' = [clientIdRead1 EXCEPT ![self] = (self) - ((NUM_CLIENTS) * (GET_ORDER))]
                                          /\ lockedWrite' = [lockedWrite EXCEPT ![self] = [lock EXCEPT ![clientIdRead1'[self]] = TRUE]]
                                          /\ clientIdRead2' = [clientIdRead2 EXCEPT ![self] = (self) - ((NUM_CLIENTS) * (GET_ORDER))]
                                          /\ clockRead0' = [clockRead0 EXCEPT ![self] = clocks[clientIdRead2'[self]]]
                                          /\ clientIdRead3' = [clientIdRead3 EXCEPT ![self] = (self) - ((NUM_CLIENTS) * (GET_ORDER))]
                                          /\ clockWrite' = [clockWrite EXCEPT ![self] = [clocks EXCEPT ![clientIdRead3'[self]] = (clockRead0'[self]) + (1)]]
                                          /\ keyRead' = [keyRead EXCEPT ![self] = GET_KEY]
                                          /\ clientIdRead4' = [clientIdRead4 EXCEPT ![self] = (self) - ((NUM_CLIENTS) * (GET_ORDER))]
                                          /\ clientIdRead5' = [clientIdRead5 EXCEPT ![self] = (self) - ((NUM_CLIENTS) * (GET_ORDER))]
                                          /\ clockRead1' = [clockRead1 EXCEPT ![self] = clockWrite'[self][clientIdRead5'[self]]]
                                          /\ getReq' = [getReq EXCEPT ![self] = [op |-> GET_MSG, key |-> keyRead'[self], client |-> clientIdRead4'[self], timestamp |-> clockRead1'[self]]]
                                          /\ \E dst \in ReplicaSet:
                                               /\ (Len(replicasNetwork[dst])) < (BUFFER_SIZE)
                                               /\ replicasWrite0' = [replicasWrite0 EXCEPT ![self] = [replicasNetwork EXCEPT ![dst] = Append(replicasNetwork[dst], getReq'[self])]]
                                          /\ replicasNetwork' = replicasWrite0'[self]
                                          /\ lock' = lockedWrite'[self]
                                          /\ clocks' = clockWrite'[self]
                                          /\ pc' = [pc EXCEPT ![self] = "getReply"]
                                          /\ UNCHANGED << clientsNetwork, out,
                                                          continue_G,
                                                          lockedWrite0,
                                                          clockWrite0,
                                                          replicasWrite1,
                                                          clientsWrite3,
                                                          outsideWrite0 >>
                          ELSE /\ replicasNetwork' = replicasWrite1[self]
                               /\ clientsNetwork' = clientsWrite3[self]
                               /\ lock' = lockedWrite0[self]
                               /\ clocks' = clockWrite0[self]
                               /\ out' = outsideWrite0[self]
                               /\ pc' = [pc EXCEPT ![self] = "getCheckSpin"]
                               /\ UNCHANGED << continue_G, getReq,
                                               clientIdRead0, clockRead,
                                               clientIdRead1, lockedWrite,
                                               clientIdRead2, clockRead0,
                                               clientIdRead3, clockWrite,
                                               keyRead, clientIdRead4,
                                               clientIdRead5, clockRead1,
                                               replicasWrite0, lockedWrite0,
                                               clockWrite0, replicasWrite1,
                                               clientsWrite3, outsideWrite0 >>
                    /\ UNCHANGED << cid, kvLocal, liveClients, pendingRequests,
                                    stableMessages, i_, firstPending,
                                    timestamp, nextClient, lowestPending,
                                    chooseMessage, currentClocks, minClock,
                                    continue_, pendingClients, clientsIter,
                                    msg_, ok, key, val, replicasRead,
                                    replicasWrite, kvRead, clientsWrite,
                                    clientsWrite0, kvWrite, kvWrite0,
                                    clientsWrite1, spinLocal, getResp,
                                    clientsRead, clientsWrite2, outsideWrite,
                                    spinRead, spinLocal0, continue_P, i, j_,
                                    putReq, putResp, clientIdRead6,
                                    lockedRead0, clientIdRead7, clockRead2,
                                    clientIdRead8, clockRead3, clientIdRead9,
                                    clockWrite1, keyRead0, valueRead,
                                    clientIdRead10, clientIdRead11, clockRead4,
                                    clientIdRead12, lockedWrite1,
                                    replicasWrite2, replicasWrite3,
                                    clientsRead0, clientsWrite4, clientsWrite5,
                                    lockedWrite2, outsideWrite1, spinRead0,
                                    msg_D, j_D, clientIdRead13, lockedRead1,
                                    clientIdRead14, clientIdRead15,
                                    clockWrite2, clockWrite3, replicasWrite4,
                                    replicasWrite5, spinLocal1, continue, j,
                                    msg, clientIdRead16, clockRead5,
                                    clientIdRead17, clockRead6, clientIdRead18,
                                    clockWrite4, clientIdRead19,
                                    clientIdRead20, clockRead7, replicasWrite6,
                                    replicasWrite7, spinRead1 >>
=======
                                 out, clocks, replicasRead, replicasWrite,
                                 kvRead, clientsWrite, clientsWrite0, kvWrite,
                                 kvWrite0, clientsWrite1, clientIdRead,
                                 lockedRead, clientIdRead0, clockRead,
                                 clientIdRead1, clockRead0, clientIdRead2,
                                 clockWrite, keyRead, clientIdRead3,
                                 clientIdRead4, clockRead1, replicasWrite0,
                                 clientsRead, clientsWrite2, outsideWrite,
                                 clockWrite0, replicasWrite1, clientsWrite3,
                                 outsideWrite0, spinRead, clientIdRead5,
                                 clockRead2, clientIdRead6, clockRead3,
                                 clientIdRead7, clockWrite1, keyRead0,
                                 valueRead, clientIdRead8, clientIdRead9,
                                 clockRead4, clientIdRead10, lockedWrite,
                                 replicasWrite2, replicasWrite3, clientsRead0,
                                 clientsWrite4, clientsWrite5, lockedWrite0,
                                 outsideWrite1, spinRead0, clientIdRead11,
                                 lockedRead0, clientIdRead12, clientIdRead13,
                                 clockWrite2, replicasWrite4, replicasWrite5,
                                 clientIdRead14, clockRead5, clientIdRead15,
                                 clockRead6, clientIdRead16, clockWrite3,
                                 clientIdRead17, clientIdRead18, clockRead7,
                                 replicasWrite6, replicasWrite7, spinRead1,
                                 kvLocal, liveClients, pendingRequests,
                                 stableMessages, i_, firstPending, timestamp,
                                 nextClient, lowestPending, chooseMessage,
                                 currentClocks, minClock, continue_,
                                 pendingClients, clientsIter, msg_, ok, key,
                                 val, spinLocal, continue_G, getReq, getResp,
                                 spinLocal0, continue_P, i, j_, putReq,
                                 putResp, msg_D, j_D, spinLocal1, continue, j,
                                 msg >>

getRequest(self) == /\ pc[self] = "getRequest"
                    /\ clientIdRead' = (self) - ((NUM_CLIENTS) * (GET_ORDER))
                    /\ lockedRead' = lock[clientIdRead']
                    /\ ~(lockedRead')
                    /\ clientIdRead0' = (self) - ((NUM_CLIENTS) * (GET_ORDER))
                    /\ clockRead' = clocks[clientIdRead0']
                    /\ IF (clockRead') = (-(1))
                          THEN /\ continue_G' = [continue_G EXCEPT ![self] = FALSE]
                               /\ clockWrite0' = clocks
                               /\ replicasWrite1' = replicasNetwork
                               /\ clientsWrite3' = clientsNetwork
                               /\ outsideWrite0' = out
                               /\ replicasNetwork' = replicasWrite1'
                               /\ clientsNetwork' = clientsWrite3'
                               /\ clocks' = clockWrite0'
                               /\ out' = outsideWrite0'
                               /\ pc' = [pc EXCEPT ![self] = "getCheckSpin"]
                               /\ UNCHANGED << clientIdRead1, clockRead0,
                                               clientIdRead2, clockWrite,
                                               keyRead, clientIdRead3,
                                               clientIdRead4, clockRead1,
                                               replicasWrite0, getReq >>
                          ELSE /\ clientIdRead1' = (self) - ((NUM_CLIENTS) * (GET_ORDER))
                               /\ clockRead0' = clocks[clientIdRead1']
                               /\ clientIdRead2' = (self) - ((NUM_CLIENTS) * (GET_ORDER))
                               /\ clockWrite' = [clocks EXCEPT ![clientIdRead2'] = (clockRead0') + (1)]
                               /\ keyRead' = GET_KEY
                               /\ clientIdRead3' = (self) - ((NUM_CLIENTS) * (GET_ORDER))
                               /\ clientIdRead4' = (self) - ((NUM_CLIENTS) * (GET_ORDER))
                               /\ clockRead1' = clockWrite'[clientIdRead4']
                               /\ getReq' = [getReq EXCEPT ![self] = [op |-> GET_MSG, key |-> keyRead', client |-> clientIdRead3', timestamp |-> clockRead1']]
                               /\ \E dst \in ReplicaSet:
                                    /\ (Len(replicasNetwork[dst])) < (BUFFER_SIZE)
                                    /\ replicasWrite0' = [replicasNetwork EXCEPT ![dst] = Append(replicasNetwork[dst], getReq'[self])]
                               /\ replicasNetwork' = replicasWrite0'
                               /\ clocks' = clockWrite'
                               /\ pc' = [pc EXCEPT ![self] = "getReply"]
                               /\ UNCHANGED << clientsNetwork, out,
                                               clockWrite0, replicasWrite1,
                                               clientsWrite3, outsideWrite0,
                                               continue_G >>
                    /\ UNCHANGED << lock, cid, replicasRead, replicasWrite,
                                    kvRead, clientsWrite, clientsWrite0,
                                    kvWrite, kvWrite0, clientsWrite1,
                                    clientsRead, clientsWrite2, outsideWrite,
                                    spinRead, clientIdRead5, clockRead2,
                                    clientIdRead6, clockRead3, clientIdRead7,
                                    clockWrite1, keyRead0, valueRead,
                                    clientIdRead8, clientIdRead9, clockRead4,
                                    clientIdRead10, lockedWrite,
                                    replicasWrite2, replicasWrite3,
                                    clientsRead0, clientsWrite4, clientsWrite5,
                                    lockedWrite0, outsideWrite1, spinRead0,
                                    clientIdRead11, lockedRead0,
                                    clientIdRead12, clientIdRead13,
                                    clockWrite2, replicasWrite4,
                                    replicasWrite5, clientIdRead14, clockRead5,
                                    clientIdRead15, clockRead6, clientIdRead16,
                                    clockWrite3, clientIdRead17,
                                    clientIdRead18, clockRead7, replicasWrite6,
                                    replicasWrite7, spinRead1, kvLocal,
                                    liveClients, pendingRequests,
                                    stableMessages, i_, firstPending,
                                    timestamp, nextClient, lowestPending,
                                    chooseMessage, currentClocks, minClock,
                                    continue_, pendingClients, clientsIter,
                                    msg_, ok, key, val, spinLocal, getResp,
                                    spinLocal0, continue_P, i, j_, putReq,
                                    putResp, msg_D, j_D, spinLocal1, continue,
                                    j, msg >>
>>>>>>> 2d89379e

getReply(self) == /\ pc[self] = "getReply"
                  /\ clientIdRead' = (self) - ((NUM_CLIENTS) * (GET_ORDER))
                  /\ (Len(clientsNetwork[clientIdRead'])) > (0)
                  /\ LET msg1 == Head(clientsNetwork[clientIdRead']) IN
                       /\ clientsWrite2' = [clientsNetwork EXCEPT ![clientIdRead'] = Tail(clientsNetwork[clientIdRead'])]
                       /\ clientsRead' = msg1
                  /\ getResp' = [getResp EXCEPT ![self] = clientsRead']
                  /\ Assert(((getResp'[self]).type) = (GET_RESPONSE),
<<<<<<< HEAD
                            "Failure of assertion at line 867, column 33.")
                  /\ clientIdRead0' = [clientIdRead0 EXCEPT ![self] = (self) - ((NUM_CLIENTS) * (GET_ORDER))]
                  /\ lockedWrite' = [lockedWrite EXCEPT ![self] = [lock EXCEPT ![clientIdRead0'[self]] = FALSE]]
                  /\ outsideWrite' = [outsideWrite EXCEPT ![self] = (getResp'[self]).result]
                  /\ clientsNetwork' = clientsWrite2'[self]
                  /\ lock' = lockedWrite'[self]
                  /\ out' = outsideWrite'[self]
                  /\ pc' = [pc EXCEPT ![self] = "getCheckSpin"]
                  /\ UNCHANGED << replicasNetwork, cid, clocks, kvLocal,
                                  liveClients, pendingRequests, stableMessages,
                                  i_, firstPending, timestamp, nextClient,
                                  lowestPending, chooseMessage, currentClocks,
                                  minClock, continue_, pendingClients,
                                  clientsIter, msg_, ok, key, val,
                                  replicasRead, replicasWrite, kvRead,
                                  clientsWrite, clientsWrite0, kvWrite,
                                  kvWrite0, clientsWrite1, spinLocal,
                                  continue_G, getReq, lockedRead, clockRead,
                                  clientIdRead1, clientIdRead2, clockRead0,
                                  clientIdRead3, clockWrite, keyRead,
                                  clientIdRead4, clientIdRead5, clockRead1,
                                  replicasWrite0, lockedWrite0, clockWrite0,
                                  replicasWrite1, clientsWrite3, outsideWrite0,
                                  spinRead, spinLocal0, continue_P, i, j_,
                                  putReq, putResp, clientIdRead6, lockedRead0,
                                  clientIdRead7, clockRead2, clientIdRead8,
                                  clockRead3, clientIdRead9, clockWrite1,
                                  keyRead0, valueRead, clientIdRead10,
                                  clientIdRead11, clockRead4, clientIdRead12,
                                  lockedWrite1, replicasWrite2, replicasWrite3,
                                  clientsRead0, clientsWrite4, clientsWrite5,
                                  lockedWrite2, outsideWrite1, spinRead0,
                                  msg_D, j_D, clientIdRead13, lockedRead1,
                                  clientIdRead14, clientIdRead15, clockWrite2,
                                  clockWrite3, replicasWrite4, replicasWrite5,
                                  spinLocal1, continue, j, msg, clientIdRead16,
                                  clockRead5, clientIdRead17, clockRead6,
                                  clientIdRead18, clockWrite4, clientIdRead19,
                                  clientIdRead20, clockRead7, replicasWrite6,
                                  replicasWrite7, spinRead1 >>
=======
                            "Failure of assertion at line 845, column 29.")
                  /\ outsideWrite' = (getResp'[self]).result
                  /\ clientsNetwork' = clientsWrite2'
                  /\ out' = outsideWrite'
                  /\ pc' = [pc EXCEPT ![self] = "getCheckSpin"]
                  /\ UNCHANGED << replicasNetwork, lock, cid, clocks,
                                  replicasRead, replicasWrite, kvRead,
                                  clientsWrite, clientsWrite0, kvWrite,
                                  kvWrite0, clientsWrite1, lockedRead,
                                  clientIdRead0, clockRead, clientIdRead1,
                                  clockRead0, clientIdRead2, clockWrite,
                                  keyRead, clientIdRead3, clientIdRead4,
                                  clockRead1, replicasWrite0, clockWrite0,
                                  replicasWrite1, clientsWrite3, outsideWrite0,
                                  spinRead, clientIdRead5, clockRead2,
                                  clientIdRead6, clockRead3, clientIdRead7,
                                  clockWrite1, keyRead0, valueRead,
                                  clientIdRead8, clientIdRead9, clockRead4,
                                  clientIdRead10, lockedWrite, replicasWrite2,
                                  replicasWrite3, clientsRead0, clientsWrite4,
                                  clientsWrite5, lockedWrite0, outsideWrite1,
                                  spinRead0, clientIdRead11, lockedRead0,
                                  clientIdRead12, clientIdRead13, clockWrite2,
                                  replicasWrite4, replicasWrite5,
                                  clientIdRead14, clockRead5, clientIdRead15,
                                  clockRead6, clientIdRead16, clockWrite3,
                                  clientIdRead17, clientIdRead18, clockRead7,
                                  replicasWrite6, replicasWrite7, spinRead1,
                                  kvLocal, liveClients, pendingRequests,
                                  stableMessages, i_, firstPending, timestamp,
                                  nextClient, lowestPending, chooseMessage,
                                  currentClocks, minClock, continue_,
                                  pendingClients, clientsIter, msg_, ok, key,
                                  val, spinLocal, continue_G, getReq,
                                  spinLocal0, continue_P, i, j_, putReq,
                                  putResp, msg_D, j_D, spinLocal1, continue, j,
                                  msg >>
>>>>>>> 2d89379e

getCheckSpin(self) == /\ pc[self] = "getCheckSpin"
                      /\ spinRead' = spinLocal[self]
                      /\ IF ~(spinRead')
                            THEN /\ continue_G' = [continue_G EXCEPT ![self] = FALSE]
                                 /\ pc' = [pc EXCEPT ![self] = "getLoop"]
                            ELSE /\ pc' = [pc EXCEPT ![self] = "getLoop"]
                                 /\ UNCHANGED continue_G
                      /\ UNCHANGED << replicasNetwork, clientsNetwork, lock,
<<<<<<< HEAD
                                      cid, out, clocks, kvLocal, liveClients,
                                      pendingRequests, stableMessages, i_,
                                      firstPending, timestamp, nextClient,
                                      lowestPending, chooseMessage,
                                      currentClocks, minClock, continue_,
                                      pendingClients, clientsIter, msg_, ok,
                                      key, val, replicasRead, replicasWrite,
                                      kvRead, clientsWrite, clientsWrite0,
                                      kvWrite, kvWrite0, clientsWrite1,
                                      spinLocal, getReq, getResp, clientIdRead,
                                      lockedRead, clientIdRead0, clockRead,
                                      clientIdRead1, lockedWrite,
                                      clientIdRead2, clockRead0, clientIdRead3,
                                      clockWrite, keyRead, clientIdRead4,
                                      clientIdRead5, clockRead1,
                                      replicasWrite0, clientsRead,
                                      clientsWrite2, outsideWrite,
                                      lockedWrite0, clockWrite0,
                                      replicasWrite1, clientsWrite3,
                                      outsideWrite0, spinLocal0, continue_P, i,
                                      j_, putReq, putResp, clientIdRead6,
                                      lockedRead0, clientIdRead7, clockRead2,
                                      clientIdRead8, clockRead3, clientIdRead9,
                                      clockWrite1, keyRead0, valueRead,
                                      clientIdRead10, clientIdRead11,
                                      clockRead4, clientIdRead12, lockedWrite1,
                                      replicasWrite2, replicasWrite3,
                                      clientsRead0, clientsWrite4,
                                      clientsWrite5, lockedWrite2,
                                      outsideWrite1, spinRead0, msg_D, j_D,
                                      clientIdRead13, lockedRead1,
                                      clientIdRead14, clientIdRead15,
                                      clockWrite2, clockWrite3, replicasWrite4,
                                      replicasWrite5, spinLocal1, continue, j,
                                      msg, clientIdRead16, clockRead5,
                                      clientIdRead17, clockRead6,
                                      clientIdRead18, clockWrite4,
                                      clientIdRead19, clientIdRead20,
=======
                                      cid, out, clocks, replicasRead,
                                      replicasWrite, kvRead, clientsWrite,
                                      clientsWrite0, kvWrite, kvWrite0,
                                      clientsWrite1, clientIdRead, lockedRead,
                                      clientIdRead0, clockRead, clientIdRead1,
                                      clockRead0, clientIdRead2, clockWrite,
                                      keyRead, clientIdRead3, clientIdRead4,
                                      clockRead1, replicasWrite0, clientsRead,
                                      clientsWrite2, outsideWrite, clockWrite0,
                                      replicasWrite1, clientsWrite3,
                                      outsideWrite0, clientIdRead5, clockRead2,
                                      clientIdRead6, clockRead3, clientIdRead7,
                                      clockWrite1, keyRead0, valueRead,
                                      clientIdRead8, clientIdRead9, clockRead4,
                                      clientIdRead10, lockedWrite,
                                      replicasWrite2, replicasWrite3,
                                      clientsRead0, clientsWrite4,
                                      clientsWrite5, lockedWrite0,
                                      outsideWrite1, spinRead0, clientIdRead11,
                                      lockedRead0, clientIdRead12,
                                      clientIdRead13, clockWrite2,
                                      replicasWrite4, replicasWrite5,
                                      clientIdRead14, clockRead5,
                                      clientIdRead15, clockRead6,
                                      clientIdRead16, clockWrite3,
                                      clientIdRead17, clientIdRead18,
>>>>>>> 2d89379e
                                      clockRead7, replicasWrite6,
                                      replicasWrite7, spinRead1, kvLocal,
                                      liveClients, pendingRequests,
                                      stableMessages, i_, firstPending,
                                      timestamp, nextClient, lowestPending,
                                      chooseMessage, currentClocks, minClock,
                                      continue_, pendingClients, clientsIter,
                                      msg_, ok, key, val, spinLocal, getReq,
                                      getResp, spinLocal0, continue_P, i, j_,
                                      putReq, putResp, msg_D, j_D, spinLocal1,
                                      continue, j, msg >>

GetClient(self) == getLoop(self) \/ getRequest(self) \/ getReply(self)
                      \/ getCheckSpin(self)

putLoop(self) == /\ pc[self] = "putLoop"
                 /\ IF continue_P[self]
                       THEN /\ pc' = [pc EXCEPT ![self] = "putRequest"]
                       ELSE /\ pc' = [pc EXCEPT ![self] = "Done"]
                 /\ UNCHANGED << replicasNetwork, clientsNetwork, lock, cid,
<<<<<<< HEAD
                                 out, clocks, kvLocal, liveClients,
                                 pendingRequests, stableMessages, i_,
                                 firstPending, timestamp, nextClient,
                                 lowestPending, chooseMessage, currentClocks,
                                 minClock, continue_, pendingClients,
                                 clientsIter, msg_, ok, key, val, replicasRead,
                                 replicasWrite, kvRead, clientsWrite,
                                 clientsWrite0, kvWrite, kvWrite0,
                                 clientsWrite1, spinLocal, continue_G, getReq,
                                 getResp, clientIdRead, lockedRead,
                                 clientIdRead0, clockRead, clientIdRead1,
                                 lockedWrite, clientIdRead2, clockRead0,
                                 clientIdRead3, clockWrite, keyRead,
                                 clientIdRead4, clientIdRead5, clockRead1,
                                 replicasWrite0, clientsRead, clientsWrite2,
                                 outsideWrite, lockedWrite0, clockWrite0,
                                 replicasWrite1, clientsWrite3, outsideWrite0,
                                 spinRead, spinLocal0, continue_P, i, j_,
                                 putReq, putResp, clientIdRead6, lockedRead0,
                                 clientIdRead7, clockRead2, clientIdRead8,
                                 clockRead3, clientIdRead9, clockWrite1,
                                 keyRead0, valueRead, clientIdRead10,
                                 clientIdRead11, clockRead4, clientIdRead12,
                                 lockedWrite1, replicasWrite2, replicasWrite3,
                                 clientsRead0, clientsWrite4, clientsWrite5,
                                 lockedWrite2, outsideWrite1, spinRead0, msg_D,
                                 j_D, clientIdRead13, lockedRead1,
                                 clientIdRead14, clientIdRead15, clockWrite2,
                                 clockWrite3, replicasWrite4, replicasWrite5,
                                 spinLocal1, continue, j, msg, clientIdRead16,
                                 clockRead5, clientIdRead17, clockRead6,
                                 clientIdRead18, clockWrite4, clientIdRead19,
                                 clientIdRead20, clockRead7, replicasWrite6,
                                 replicasWrite7, spinRead1 >>

putRequest(self) == /\ pc[self] = "putRequest"
                    /\ clientIdRead6' = [clientIdRead6 EXCEPT ![self] = (self) - ((NUM_CLIENTS) * (PUT_ORDER))]
                    /\ ~(lock[clientIdRead6'[self]])
                    /\ lockedRead0' = [lockedRead0 EXCEPT ![self] = FALSE]
                    /\ IF ~(lockedRead0'[self])
                          THEN /\ clientIdRead7' = [clientIdRead7 EXCEPT ![self] = (self) - ((NUM_CLIENTS) * (PUT_ORDER))]
                               /\ clockRead2' = [clockRead2 EXCEPT ![self] = clocks[clientIdRead7'[self]]]
                               /\ IF (clockRead2'[self]) = (-(1))
                                     THEN /\ continue_P' = [continue_P EXCEPT ![self] = FALSE]
                                          /\ pc' = [pc EXCEPT ![self] = "putCheckSpin"]
                                          /\ UNCHANGED << lock, clocks, i, j_,
                                                          putReq,
                                                          clientIdRead8,
                                                          clockRead3,
                                                          clientIdRead9,
                                                          clockWrite1,
                                                          keyRead0, valueRead,
                                                          clientIdRead10,
                                                          clientIdRead11,
                                                          clockRead4,
                                                          clientIdRead12,
                                                          lockedWrite1 >>
                                     ELSE /\ clientIdRead8' = [clientIdRead8 EXCEPT ![self] = (self) - ((NUM_CLIENTS) * (PUT_ORDER))]
                                          /\ clockRead3' = [clockRead3 EXCEPT ![self] = clocks[clientIdRead8'[self]]]
                                          /\ clientIdRead9' = [clientIdRead9 EXCEPT ![self] = (self) - ((NUM_CLIENTS) * (PUT_ORDER))]
                                          /\ clockWrite1' = [clockWrite1 EXCEPT ![self] = [clocks EXCEPT ![clientIdRead9'[self]] = (clockRead3'[self]) + (1)]]
                                          /\ keyRead0' = [keyRead0 EXCEPT ![self] = PUT_KEY]
                                          /\ valueRead' = [valueRead EXCEPT ![self] = PUT_VALUE]
                                          /\ clientIdRead10' = [clientIdRead10 EXCEPT ![self] = (self) - ((NUM_CLIENTS) * (PUT_ORDER))]
                                          /\ clientIdRead11' = [clientIdRead11 EXCEPT ![self] = (self) - ((NUM_CLIENTS) * (PUT_ORDER))]
                                          /\ clockRead4' = [clockRead4 EXCEPT ![self] = clockWrite1'[self][clientIdRead11'[self]]]
                                          /\ putReq' = [putReq EXCEPT ![self] = [op |-> PUT_MSG, key |-> keyRead0'[self], value |-> valueRead'[self], client |-> clientIdRead10'[self], timestamp |-> clockRead4'[self]]]
                                          /\ clientIdRead12' = [clientIdRead12 EXCEPT ![self] = (self) - ((NUM_CLIENTS) * (PUT_ORDER))]
                                          /\ lockedWrite1' = [lockedWrite1 EXCEPT ![self] = [lock EXCEPT ![clientIdRead12'[self]] = TRUE]]
                                          /\ i' = [i EXCEPT ![self] = 0]
                                          /\ j_' = [j_ EXCEPT ![self] = 0]
                                          /\ lock' = lockedWrite1'[self]
                                          /\ clocks' = clockWrite1'[self]
                                          /\ pc' = [pc EXCEPT ![self] = "putBroadcast"]
                                          /\ UNCHANGED continue_P
                          ELSE /\ pc' = [pc EXCEPT ![self] = "putCheckSpin"]
                               /\ UNCHANGED << lock, clocks, continue_P, i, j_,
                                               putReq, clientIdRead7,
                                               clockRead2, clientIdRead8,
                                               clockRead3, clientIdRead9,
                                               clockWrite1, keyRead0,
                                               valueRead, clientIdRead10,
                                               clientIdRead11, clockRead4,
                                               clientIdRead12, lockedWrite1 >>
=======
                                 out, clocks, replicasRead, replicasWrite,
                                 kvRead, clientsWrite, clientsWrite0, kvWrite,
                                 kvWrite0, clientsWrite1, clientIdRead,
                                 lockedRead, clientIdRead0, clockRead,
                                 clientIdRead1, clockRead0, clientIdRead2,
                                 clockWrite, keyRead, clientIdRead3,
                                 clientIdRead4, clockRead1, replicasWrite0,
                                 clientsRead, clientsWrite2, outsideWrite,
                                 clockWrite0, replicasWrite1, clientsWrite3,
                                 outsideWrite0, spinRead, clientIdRead5,
                                 clockRead2, clientIdRead6, clockRead3,
                                 clientIdRead7, clockWrite1, keyRead0,
                                 valueRead, clientIdRead8, clientIdRead9,
                                 clockRead4, clientIdRead10, lockedWrite,
                                 replicasWrite2, replicasWrite3, clientsRead0,
                                 clientsWrite4, clientsWrite5, lockedWrite0,
                                 outsideWrite1, spinRead0, clientIdRead11,
                                 lockedRead0, clientIdRead12, clientIdRead13,
                                 clockWrite2, replicasWrite4, replicasWrite5,
                                 clientIdRead14, clockRead5, clientIdRead15,
                                 clockRead6, clientIdRead16, clockWrite3,
                                 clientIdRead17, clientIdRead18, clockRead7,
                                 replicasWrite6, replicasWrite7, spinRead1,
                                 kvLocal, liveClients, pendingRequests,
                                 stableMessages, i_, firstPending, timestamp,
                                 nextClient, lowestPending, chooseMessage,
                                 currentClocks, minClock, continue_,
                                 pendingClients, clientsIter, msg_, ok, key,
                                 val, spinLocal, continue_G, getReq, getResp,
                                 spinLocal0, continue_P, i, j_, putReq,
                                 putResp, msg_D, j_D, spinLocal1, continue, j,
                                 msg >>

putRequest(self) == /\ pc[self] = "putRequest"
                    /\ clientIdRead5' = (self) - ((NUM_CLIENTS) * (PUT_ORDER))
                    /\ clockRead2' = clocks[clientIdRead5']
                    /\ IF (clockRead2') = (-(1))
                          THEN /\ continue_P' = [continue_P EXCEPT ![self] = FALSE]
                               /\ pc' = [pc EXCEPT ![self] = "putCheckSpin"]
                               /\ UNCHANGED << lock, clocks, clientIdRead6,
                                               clockRead3, clientIdRead7,
                                               clockWrite1, keyRead0,
                                               valueRead, clientIdRead8,
                                               clientIdRead9, clockRead4,
                                               clientIdRead10, lockedWrite, i,
                                               j_, putReq >>
                          ELSE /\ clientIdRead6' = (self) - ((NUM_CLIENTS) * (PUT_ORDER))
                               /\ clockRead3' = clocks[clientIdRead6']
                               /\ clientIdRead7' = (self) - ((NUM_CLIENTS) * (PUT_ORDER))
                               /\ clockWrite1' = [clocks EXCEPT ![clientIdRead7'] = (clockRead3') + (1)]
                               /\ keyRead0' = PUT_KEY
                               /\ valueRead' = PUT_VALUE
                               /\ clientIdRead8' = (self) - ((NUM_CLIENTS) * (PUT_ORDER))
                               /\ clientIdRead9' = (self) - ((NUM_CLIENTS) * (PUT_ORDER))
                               /\ clockRead4' = clockWrite1'[clientIdRead9']
                               /\ putReq' = [putReq EXCEPT ![self] = [op |-> PUT_MSG, key |-> keyRead0', value |-> valueRead', client |-> clientIdRead8', timestamp |-> clockRead4']]
                               /\ clientIdRead10' = (self) - ((NUM_CLIENTS) * (PUT_ORDER))
                               /\ lockedWrite' = [lock EXCEPT ![clientIdRead10'] = TRUE]
                               /\ i' = [i EXCEPT ![self] = 0]
                               /\ j_' = [j_ EXCEPT ![self] = 0]
                               /\ lock' = lockedWrite'
                               /\ clocks' = clockWrite1'
                               /\ pc' = [pc EXCEPT ![self] = "putBroadcast"]
                               /\ UNCHANGED continue_P
>>>>>>> 2d89379e
                    /\ UNCHANGED << replicasNetwork, clientsNetwork, cid, out,
                                    replicasRead, replicasWrite, kvRead,
                                    clientsWrite, clientsWrite0, kvWrite,
                                    kvWrite0, clientsWrite1, clientIdRead,
                                    lockedRead, clientIdRead0, clockRead,
                                    clientIdRead1, clockRead0, clientIdRead2,
                                    clockWrite, keyRead, clientIdRead3,
                                    clientIdRead4, clockRead1, replicasWrite0,
                                    clientsRead, clientsWrite2, outsideWrite,
                                    clockWrite0, replicasWrite1, clientsWrite3,
                                    outsideWrite0, spinRead, replicasWrite2,
                                    replicasWrite3, clientsRead0,
                                    clientsWrite4, clientsWrite5, lockedWrite0,
                                    outsideWrite1, spinRead0, clientIdRead11,
                                    lockedRead0, clientIdRead12,
                                    clientIdRead13, clockWrite2,
                                    replicasWrite4, replicasWrite5,
                                    clientIdRead14, clockRead5, clientIdRead15,
                                    clockRead6, clientIdRead16, clockWrite3,
                                    clientIdRead17, clientIdRead18, clockRead7,
                                    replicasWrite6, replicasWrite7, spinRead1,
                                    kvLocal, liveClients, pendingRequests,
                                    stableMessages, i_, firstPending,
                                    timestamp, nextClient, lowestPending,
                                    chooseMessage, currentClocks, minClock,
                                    continue_, pendingClients, clientsIter,
<<<<<<< HEAD
                                    msg_, ok, key, val, replicasRead,
                                    replicasWrite, kvRead, clientsWrite,
                                    clientsWrite0, kvWrite, kvWrite0,
                                    clientsWrite1, spinLocal, continue_G,
                                    getReq, getResp, clientIdRead, lockedRead,
                                    clientIdRead0, clockRead, clientIdRead1,
                                    lockedWrite, clientIdRead2, clockRead0,
                                    clientIdRead3, clockWrite, keyRead,
                                    clientIdRead4, clientIdRead5, clockRead1,
                                    replicasWrite0, clientsRead, clientsWrite2,
                                    outsideWrite, lockedWrite0, clockWrite0,
                                    replicasWrite1, clientsWrite3,
                                    outsideWrite0, spinRead, spinLocal0,
                                    putResp, replicasWrite2, replicasWrite3,
                                    clientsRead0, clientsWrite4, clientsWrite5,
                                    lockedWrite2, outsideWrite1, spinRead0,
                                    msg_D, j_D, clientIdRead13, lockedRead1,
                                    clientIdRead14, clientIdRead15,
                                    clockWrite2, clockWrite3, replicasWrite4,
                                    replicasWrite5, spinLocal1, continue, j,
                                    msg, clientIdRead16, clockRead5,
                                    clientIdRead17, clockRead6, clientIdRead18,
                                    clockWrite4, clientIdRead19,
                                    clientIdRead20, clockRead7, replicasWrite6,
                                    replicasWrite7, spinRead1 >>
=======
                                    msg_, ok, key, val, spinLocal, continue_G,
                                    getReq, getResp, spinLocal0, putResp,
                                    msg_D, j_D, spinLocal1, continue, j, msg >>
>>>>>>> 2d89379e

putBroadcast(self) == /\ pc[self] = "putBroadcast"
                      /\ IF (j_[self]) <= ((NUM_REPLICAS) - (1))
                            THEN /\ (Len(replicasNetwork[j_[self]])) < (BUFFER_SIZE)
                                 /\ replicasWrite2' = [replicasNetwork EXCEPT ![j_[self]] = Append(replicasNetwork[j_[self]], putReq[self])]
                                 /\ j_' = [j_ EXCEPT ![self] = (j_[self]) + (1)]
                                 /\ replicasWrite3' = replicasWrite2'
                                 /\ replicasNetwork' = replicasWrite3'
                                 /\ pc' = [pc EXCEPT ![self] = "putBroadcast"]
                            ELSE /\ replicasWrite3' = replicasNetwork
                                 /\ replicasNetwork' = replicasWrite3'
                                 /\ pc' = [pc EXCEPT ![self] = "putResponse"]
                                 /\ UNCHANGED << replicasWrite2, j_ >>
                      /\ UNCHANGED << clientsNetwork, lock, cid, out, clocks,
                                      replicasRead, replicasWrite, kvRead,
                                      clientsWrite, clientsWrite0, kvWrite,
                                      kvWrite0, clientsWrite1, clientIdRead,
                                      lockedRead, clientIdRead0, clockRead,
                                      clientIdRead1, lockedWrite,
                                      clientIdRead2, clockRead0, clientIdRead3,
                                      clockWrite, keyRead, clientIdRead4,
                                      clientIdRead5, clockRead1,
                                      replicasWrite0, clientsRead,
                                      clientsWrite2, outsideWrite,
                                      lockedWrite0, clockWrite0,
                                      replicasWrite1, clientsWrite3,
<<<<<<< HEAD
                                      outsideWrite0, spinRead, spinLocal0,
                                      continue_P, i, putReq, putResp,
                                      clientIdRead6, lockedRead0,
                                      clientIdRead7, clockRead2, clientIdRead8,
                                      clockRead3, clientIdRead9, clockWrite1,
                                      keyRead0, valueRead, clientIdRead10,
                                      clientIdRead11, clockRead4,
                                      clientIdRead12, lockedWrite1,
                                      clientsRead0, clientsWrite4,
                                      clientsWrite5, lockedWrite2,
                                      outsideWrite1, spinRead0, msg_D, j_D,
                                      clientIdRead13, lockedRead1,
                                      clientIdRead14, clientIdRead15,
                                      clockWrite2, clockWrite3, replicasWrite4,
                                      replicasWrite5, spinLocal1, continue, j,
                                      msg, clientIdRead16, clockRead5,
                                      clientIdRead17, clockRead6,
                                      clientIdRead18, clockWrite4,
                                      clientIdRead19, clientIdRead20,
=======
                                      outsideWrite0, spinRead, clientIdRead5,
                                      clockRead2, clientIdRead6, clockRead3,
                                      clientIdRead7, clockWrite1, keyRead0,
                                      valueRead, clientIdRead8, clientIdRead9,
                                      clockRead4, clientIdRead10, lockedWrite,
                                      clientsRead0, clientsWrite4,
                                      clientsWrite5, lockedWrite0,
                                      outsideWrite1, spinRead0, clientIdRead11,
                                      lockedRead0, clientIdRead12,
                                      clientIdRead13, clockWrite2,
                                      replicasWrite4, replicasWrite5,
                                      clientIdRead14, clockRead5,
                                      clientIdRead15, clockRead6,
                                      clientIdRead16, clockWrite3,
                                      clientIdRead17, clientIdRead18,
>>>>>>> 2d89379e
                                      clockRead7, replicasWrite6,
                                      replicasWrite7, spinRead1, kvLocal,
                                      liveClients, pendingRequests,
                                      stableMessages, i_, firstPending,
                                      timestamp, nextClient, lowestPending,
                                      chooseMessage, currentClocks, minClock,
                                      continue_, pendingClients, clientsIter,
                                      msg_, ok, key, val, spinLocal,
                                      continue_G, getReq, getResp, spinLocal0,
                                      continue_P, i, putReq, putResp, msg_D,
                                      j_D, spinLocal1, continue, j, msg >>

putResponse(self) == /\ pc[self] = "putResponse"
                     /\ IF (i[self]) < (Cardinality(ReplicaSet))
<<<<<<< HEAD
                           THEN /\ clientIdRead6' = [clientIdRead6 EXCEPT ![self] = (self) - ((NUM_CLIENTS) * (PUT_ORDER))]
                                /\ (Len(clientsNetwork[clientIdRead6'[self]])) > (0)
                                /\ LET msg2 == Head(clientsNetwork[clientIdRead6'[self]]) IN
                                     /\ clientsWrite4' = [clientsWrite4 EXCEPT ![self] = [clientsNetwork EXCEPT ![clientIdRead6'[self]] = Tail(clientsNetwork[clientIdRead6'[self]])]]
                                     /\ clientsRead0' = [clientsRead0 EXCEPT ![self] = msg2]
                                /\ putResp' = [putResp EXCEPT ![self] = clientsRead0'[self]]
=======
                           THEN /\ clientIdRead5' = (self) - ((NUM_CLIENTS) * (PUT_ORDER))
                                /\ (Len(clientsNetwork[clientIdRead5'])) > (0)
                                /\ LET msg2 == Head(clientsNetwork[clientIdRead5']) IN
                                     /\ clientsWrite4' = [clientsNetwork EXCEPT ![clientIdRead5'] = Tail(clientsNetwork[clientIdRead5'])]
                                     /\ clientsRead0' = msg2
                                /\ putResp' = [putResp EXCEPT ![self] = clientsRead0']
>>>>>>> 2d89379e
                                /\ Assert(((putResp'[self]).type) = (PUT_RESPONSE),
                                          "Failure of assertion at line 949, column 37.")
                                /\ i' = [i EXCEPT ![self] = (i[self]) + (1)]
<<<<<<< HEAD
                                /\ clientsWrite5' = [clientsWrite5 EXCEPT ![self] = clientsWrite4'[self]]
                                /\ lockedWrite2' = [lockedWrite2 EXCEPT ![self] = lock]
                                /\ clientsNetwork' = clientsWrite5'[self]
                                /\ lock' = lockedWrite2'[self]
                                /\ pc' = [pc EXCEPT ![self] = "putResponse"]
                                /\ UNCHANGED << clientIdRead7, lockedWrite1 >>
                           ELSE /\ clientIdRead7' = [clientIdRead7 EXCEPT ![self] = (self) - ((NUM_CLIENTS) * (PUT_ORDER))]
                                /\ lockedWrite1' = [lockedWrite1 EXCEPT ![self] = [lock EXCEPT ![clientIdRead7'[self]] = FALSE]]
                                /\ clientsWrite5' = [clientsWrite5 EXCEPT ![self] = clientsNetwork]
                                /\ lockedWrite2' = [lockedWrite2 EXCEPT ![self] = lockedWrite1'[self]]
                                /\ clientsNetwork' = clientsWrite5'[self]
                                /\ lock' = lockedWrite2'[self]
                                /\ pc' = [pc EXCEPT ![self] = "putComplete"]
                                /\ UNCHANGED << i, putResp, clientIdRead6,
                                                clientsRead0, clientsWrite4 >>
                     /\ UNCHANGED << replicasNetwork, cid, out, clocks,
                                     kvLocal, liveClients, pendingRequests,
                                     stableMessages, i_, firstPending,
                                     timestamp, nextClient, lowestPending,
                                     chooseMessage, currentClocks, minClock,
                                     continue_, pendingClients, clientsIter,
                                     msg_, ok, key, val, replicasRead,
                                     replicasWrite, kvRead, clientsWrite,
                                     clientsWrite0, kvWrite, kvWrite0,
                                     clientsWrite1, spinLocal, continue_G,
                                     getReq, getResp, clientIdRead, lockedRead,
                                     clientIdRead0, clockRead, clientIdRead1,
                                     lockedWrite, clientIdRead2, clockRead0,
                                     clientIdRead3, clockWrite, keyRead,
                                     clientIdRead4, clientIdRead5, clockRead1,
                                     replicasWrite0, clientsRead,
                                     clientsWrite2, outsideWrite, lockedWrite0,
                                     clockWrite0, replicasWrite1,
                                     clientsWrite3, outsideWrite0, spinRead,
                                     spinLocal0, continue_P, j_, putReq,
                                     lockedRead0, clockRead2, clientIdRead8,
                                     clockRead3, clientIdRead9, clockWrite1,
                                     keyRead0, valueRead, clientIdRead10,
                                     clientIdRead11, clockRead4,
                                     clientIdRead12, replicasWrite2,
                                     replicasWrite3, outsideWrite1, spinRead0,
                                     msg_D, j_D, clientIdRead13, lockedRead1,
                                     clientIdRead14, clientIdRead15,
                                     clockWrite2, clockWrite3, replicasWrite4,
                                     replicasWrite5, spinLocal1, continue, j,
                                     msg, clientIdRead16, clockRead5,
                                     clientIdRead17, clockRead6,
                                     clientIdRead18, clockWrite4,
                                     clientIdRead19, clientIdRead20,
=======
                                /\ clientsWrite5' = clientsWrite4'
                                /\ lockedWrite0' = lock
                                /\ clientsNetwork' = clientsWrite5'
                                /\ lock' = lockedWrite0'
                                /\ pc' = [pc EXCEPT ![self] = "putResponse"]
                                /\ UNCHANGED << clientIdRead6, lockedWrite >>
                           ELSE /\ clientIdRead6' = (self) - ((NUM_CLIENTS) * (PUT_ORDER))
                                /\ lockedWrite' = [lock EXCEPT ![clientIdRead6'] = FALSE]
                                /\ clientsWrite5' = clientsNetwork
                                /\ lockedWrite0' = lockedWrite'
                                /\ clientsNetwork' = clientsWrite5'
                                /\ lock' = lockedWrite0'
                                /\ pc' = [pc EXCEPT ![self] = "putComplete"]
                                /\ UNCHANGED << clientIdRead5, clientsRead0,
                                                clientsWrite4, i, putResp >>
                     /\ UNCHANGED << replicasNetwork, cid, out, clocks,
                                     replicasRead, replicasWrite, kvRead,
                                     clientsWrite, clientsWrite0, kvWrite,
                                     kvWrite0, clientsWrite1, clientIdRead,
                                     lockedRead, clientIdRead0, clockRead,
                                     clientIdRead1, clockRead0, clientIdRead2,
                                     clockWrite, keyRead, clientIdRead3,
                                     clientIdRead4, clockRead1, replicasWrite0,
                                     clientsRead, clientsWrite2, outsideWrite,
                                     clockWrite0, replicasWrite1,
                                     clientsWrite3, outsideWrite0, spinRead,
                                     clockRead2, clockRead3, clientIdRead7,
                                     clockWrite1, keyRead0, valueRead,
                                     clientIdRead8, clientIdRead9, clockRead4,
                                     clientIdRead10, replicasWrite2,
                                     replicasWrite3, outsideWrite1, spinRead0,
                                     clientIdRead11, lockedRead0,
                                     clientIdRead12, clientIdRead13,
                                     clockWrite2, replicasWrite4,
                                     replicasWrite5, clientIdRead14,
                                     clockRead5, clientIdRead15, clockRead6,
                                     clientIdRead16, clockWrite3,
                                     clientIdRead17, clientIdRead18,
>>>>>>> 2d89379e
                                     clockRead7, replicasWrite6,
                                     replicasWrite7, spinRead1, kvLocal,
                                     liveClients, pendingRequests,
                                     stableMessages, i_, firstPending,
                                     timestamp, nextClient, lowestPending,
                                     chooseMessage, currentClocks, minClock,
                                     continue_, pendingClients, clientsIter,
                                     msg_, ok, key, val, spinLocal, continue_G,
                                     getReq, getResp, spinLocal0, continue_P,
                                     j_, putReq, msg_D, j_D, spinLocal1,
                                     continue, j, msg >>

putComplete(self) == /\ pc[self] = "putComplete"
                     /\ outsideWrite1' = PUT_RESPONSE
                     /\ out' = outsideWrite1'
                     /\ pc' = [pc EXCEPT ![self] = "putCheckSpin"]
                     /\ UNCHANGED << replicasNetwork, clientsNetwork, lock,
                                     cid, clocks, replicasRead, replicasWrite,
                                     kvRead, clientsWrite, clientsWrite0,
                                     kvWrite, kvWrite0, clientsWrite1,
                                     clientIdRead, lockedRead, clientIdRead0,
<<<<<<< HEAD
                                     clockRead, clientIdRead1, lockedWrite,
                                     clientIdRead2, clockRead0, clientIdRead3,
                                     clockWrite, keyRead, clientIdRead4,
                                     clientIdRead5, clockRead1, replicasWrite0,
                                     clientsRead, clientsWrite2, outsideWrite,
                                     lockedWrite0, clockWrite0, replicasWrite1,
                                     clientsWrite3, outsideWrite0, spinRead,
                                     spinLocal0, continue_P, i, j_, putReq,
                                     putResp, clientIdRead6, lockedRead0,
                                     clientIdRead7, clockRead2, clientIdRead8,
                                     clockRead3, clientIdRead9, clockWrite1,
                                     keyRead0, valueRead, clientIdRead10,
                                     clientIdRead11, clockRead4,
                                     clientIdRead12, lockedWrite1,
                                     replicasWrite2, replicasWrite3,
                                     clientsRead0, clientsWrite4,
                                     clientsWrite5, lockedWrite2, spinRead0,
                                     msg_D, j_D, clientIdRead13, lockedRead1,
                                     clientIdRead14, clientIdRead15,
                                     clockWrite2, clockWrite3, replicasWrite4,
                                     replicasWrite5, spinLocal1, continue, j,
                                     msg, clientIdRead16, clockRead5,
                                     clientIdRead17, clockRead6,
                                     clientIdRead18, clockWrite4,
                                     clientIdRead19, clientIdRead20,
=======
                                     clockRead, clientIdRead1, clockRead0,
                                     clientIdRead2, clockWrite, keyRead,
                                     clientIdRead3, clientIdRead4, clockRead1,
                                     replicasWrite0, clientsRead,
                                     clientsWrite2, outsideWrite, clockWrite0,
                                     replicasWrite1, clientsWrite3,
                                     outsideWrite0, spinRead, clientIdRead5,
                                     clockRead2, clientIdRead6, clockRead3,
                                     clientIdRead7, clockWrite1, keyRead0,
                                     valueRead, clientIdRead8, clientIdRead9,
                                     clockRead4, clientIdRead10, lockedWrite,
                                     replicasWrite2, replicasWrite3,
                                     clientsRead0, clientsWrite4,
                                     clientsWrite5, lockedWrite0, spinRead0,
                                     clientIdRead11, lockedRead0,
                                     clientIdRead12, clientIdRead13,
                                     clockWrite2, replicasWrite4,
                                     replicasWrite5, clientIdRead14,
                                     clockRead5, clientIdRead15, clockRead6,
                                     clientIdRead16, clockWrite3,
                                     clientIdRead17, clientIdRead18,
>>>>>>> 2d89379e
                                     clockRead7, replicasWrite6,
                                     replicasWrite7, spinRead1, kvLocal,
                                     liveClients, pendingRequests,
                                     stableMessages, i_, firstPending,
                                     timestamp, nextClient, lowestPending,
                                     chooseMessage, currentClocks, minClock,
                                     continue_, pendingClients, clientsIter,
                                     msg_, ok, key, val, spinLocal, continue_G,
                                     getReq, getResp, spinLocal0, continue_P,
                                     i, j_, putReq, putResp, msg_D, j_D,
                                     spinLocal1, continue, j, msg >>

putCheckSpin(self) == /\ pc[self] = "putCheckSpin"
                      /\ spinRead0' = spinLocal0[self]
                      /\ IF ~(spinRead0')
                            THEN /\ continue_P' = [continue_P EXCEPT ![self] = FALSE]
                                 /\ pc' = [pc EXCEPT ![self] = "putLoop"]
                            ELSE /\ pc' = [pc EXCEPT ![self] = "putLoop"]
                                 /\ UNCHANGED continue_P
                      /\ UNCHANGED << replicasNetwork, clientsNetwork, lock,
<<<<<<< HEAD
                                      cid, out, clocks, kvLocal, liveClients,
                                      pendingRequests, stableMessages, i_,
                                      firstPending, timestamp, nextClient,
                                      lowestPending, chooseMessage,
                                      currentClocks, minClock, continue_,
                                      pendingClients, clientsIter, msg_, ok,
                                      key, val, replicasRead, replicasWrite,
                                      kvRead, clientsWrite, clientsWrite0,
                                      kvWrite, kvWrite0, clientsWrite1,
                                      spinLocal, continue_G, getReq, getResp,
                                      clientIdRead, lockedRead, clientIdRead0,
                                      clockRead, clientIdRead1, lockedWrite,
                                      clientIdRead2, clockRead0, clientIdRead3,
                                      clockWrite, keyRead, clientIdRead4,
                                      clientIdRead5, clockRead1,
                                      replicasWrite0, clientsRead,
                                      clientsWrite2, outsideWrite,
                                      lockedWrite0, clockWrite0,
                                      replicasWrite1, clientsWrite3,
                                      outsideWrite0, spinRead, spinLocal0, i,
                                      j_, putReq, putResp, clientIdRead6,
                                      lockedRead0, clientIdRead7, clockRead2,
                                      clientIdRead8, clockRead3, clientIdRead9,
                                      clockWrite1, keyRead0, valueRead,
                                      clientIdRead10, clientIdRead11,
                                      clockRead4, clientIdRead12, lockedWrite1,
                                      replicasWrite2, replicasWrite3,
                                      clientsRead0, clientsWrite4,
                                      clientsWrite5, lockedWrite2,
                                      outsideWrite1, msg_D, j_D,
                                      clientIdRead13, lockedRead1,
                                      clientIdRead14, clientIdRead15,
                                      clockWrite2, clockWrite3, replicasWrite4,
                                      replicasWrite5, spinLocal1, continue, j,
                                      msg, clientIdRead16, clockRead5,
                                      clientIdRead17, clockRead6,
                                      clientIdRead18, clockWrite4,
                                      clientIdRead19, clientIdRead20,
=======
                                      cid, out, clocks, replicasRead,
                                      replicasWrite, kvRead, clientsWrite,
                                      clientsWrite0, kvWrite, kvWrite0,
                                      clientsWrite1, clientIdRead, lockedRead,
                                      clientIdRead0, clockRead, clientIdRead1,
                                      clockRead0, clientIdRead2, clockWrite,
                                      keyRead, clientIdRead3, clientIdRead4,
                                      clockRead1, replicasWrite0, clientsRead,
                                      clientsWrite2, outsideWrite, clockWrite0,
                                      replicasWrite1, clientsWrite3,
                                      outsideWrite0, spinRead, clientIdRead5,
                                      clockRead2, clientIdRead6, clockRead3,
                                      clientIdRead7, clockWrite1, keyRead0,
                                      valueRead, clientIdRead8, clientIdRead9,
                                      clockRead4, clientIdRead10, lockedWrite,
                                      replicasWrite2, replicasWrite3,
                                      clientsRead0, clientsWrite4,
                                      clientsWrite5, lockedWrite0,
                                      outsideWrite1, clientIdRead11,
                                      lockedRead0, clientIdRead12,
                                      clientIdRead13, clockWrite2,
                                      replicasWrite4, replicasWrite5,
                                      clientIdRead14, clockRead5,
                                      clientIdRead15, clockRead6,
                                      clientIdRead16, clockWrite3,
                                      clientIdRead17, clientIdRead18,
>>>>>>> 2d89379e
                                      clockRead7, replicasWrite6,
                                      replicasWrite7, spinRead1, kvLocal,
                                      liveClients, pendingRequests,
                                      stableMessages, i_, firstPending,
                                      timestamp, nextClient, lowestPending,
                                      chooseMessage, currentClocks, minClock,
                                      continue_, pendingClients, clientsIter,
                                      msg_, ok, key, val, spinLocal,
                                      continue_G, getReq, getResp, spinLocal0,
                                      i, j_, putReq, putResp, msg_D, j_D,
                                      spinLocal1, continue, j, msg >>

PutClient(self) == putLoop(self) \/ putRequest(self) \/ putBroadcast(self)
                      \/ putResponse(self) \/ putComplete(self)
                      \/ putCheckSpin(self)

sendDisconnectRequest(self) == /\ pc[self] = "sendDisconnectRequest"
<<<<<<< HEAD
                               /\ clientIdRead13' = [clientIdRead13 EXCEPT ![self] = (self) - ((NUM_CLIENTS) * (DISCONNECT_ORDER))]
                               /\ ~(lock[clientIdRead13'[self]])
                               /\ lockedRead1' = [lockedRead1 EXCEPT ![self] = FALSE]
                               /\ IF ~(lockedRead1'[self])
                                     THEN /\ clientIdRead14' = [clientIdRead14 EXCEPT ![self] = (self) - ((NUM_CLIENTS) * (DISCONNECT_ORDER))]
                                          /\ msg_D' = [msg_D EXCEPT ![self] = [op |-> DISCONNECT_MSG, client |-> clientIdRead14'[self]]]
                                          /\ clientIdRead15' = [clientIdRead15 EXCEPT ![self] = (self) - ((NUM_CLIENTS) * (DISCONNECT_ORDER))]
                                          /\ clockWrite2' = [clockWrite2 EXCEPT ![self] = [clocks EXCEPT ![clientIdRead15'[self]] = -(1)]]
                                          /\ j_D' = [j_D EXCEPT ![self] = 0]
                                          /\ clockWrite3' = [clockWrite3 EXCEPT ![self] = clockWrite2'[self]]
                                          /\ clocks' = clockWrite3'[self]
                                     ELSE /\ clockWrite3' = [clockWrite3 EXCEPT ![self] = clocks]
                                          /\ clocks' = clockWrite3'[self]
                                          /\ UNCHANGED << msg_D, j_D,
                                                          clientIdRead14,
                                                          clientIdRead15,
                                                          clockWrite2 >>
=======
                               /\ clientIdRead11' = (self) - ((NUM_CLIENTS) * (DISCONNECT_ORDER))
                               /\ lockedRead0' = lock[clientIdRead11']
                               /\ ~(lockedRead0')
                               /\ clientIdRead12' = (self) - ((NUM_CLIENTS) * (DISCONNECT_ORDER))
                               /\ msg_D' = [msg_D EXCEPT ![self] = [op |-> DISCONNECT_MSG, client |-> clientIdRead12']]
                               /\ clientIdRead13' = (self) - ((NUM_CLIENTS) * (DISCONNECT_ORDER))
                               /\ clockWrite2' = [clocks EXCEPT ![clientIdRead13'] = -(1)]
                               /\ j_D' = [j_D EXCEPT ![self] = 0]
                               /\ clocks' = clockWrite2'
>>>>>>> 2d89379e
                               /\ pc' = [pc EXCEPT ![self] = "disconnectBroadcast"]
                               /\ UNCHANGED << replicasNetwork, clientsNetwork,
                                               lock, cid, out, replicasRead,
                                               replicasWrite, kvRead,
                                               clientsWrite, clientsWrite0,
                                               kvWrite, kvWrite0,
                                               clientsWrite1, clientIdRead,
                                               lockedRead, clientIdRead0,
                                               clockRead, clientIdRead1,
                                               lockedWrite, clientIdRead2,
                                               clockRead0, clientIdRead3,
                                               clockWrite, keyRead,
                                               clientIdRead4, clientIdRead5,
                                               clockRead1, replicasWrite0,
                                               clientsRead, clientsWrite2,
<<<<<<< HEAD
                                               outsideWrite, lockedWrite0,
                                               clockWrite0, replicasWrite1,
                                               clientsWrite3, outsideWrite0,
                                               spinRead, spinLocal0,
                                               continue_P, i, j_, putReq,
                                               putResp, clientIdRead6,
                                               lockedRead0, clientIdRead7,
                                               clockRead2, clientIdRead8,
                                               clockRead3, clientIdRead9,
                                               clockWrite1, keyRead0,
                                               valueRead, clientIdRead10,
                                               clientIdRead11, clockRead4,
                                               clientIdRead12, lockedWrite1,
                                               replicasWrite2, replicasWrite3,
                                               clientsRead0, clientsWrite4,
                                               clientsWrite5, lockedWrite2,
                                               outsideWrite1, spinRead0,
                                               replicasWrite4, replicasWrite5,
                                               spinLocal1, continue, j, msg,
                                               clientIdRead16, clockRead5,
                                               clientIdRead17, clockRead6,
                                               clientIdRead18, clockWrite4,
                                               clientIdRead19, clientIdRead20,
                                               clockRead7, replicasWrite6,
                                               replicasWrite7, spinRead1 >>
=======
                                               outsideWrite, clockWrite0,
                                               replicasWrite1, clientsWrite3,
                                               outsideWrite0, spinRead,
                                               clientIdRead5, clockRead2,
                                               clientIdRead6, clockRead3,
                                               clientIdRead7, clockWrite1,
                                               keyRead0, valueRead,
                                               clientIdRead8, clientIdRead9,
                                               clockRead4, clientIdRead10,
                                               lockedWrite, replicasWrite2,
                                               replicasWrite3, clientsRead0,
                                               clientsWrite4, clientsWrite5,
                                               lockedWrite0, outsideWrite1,
                                               spinRead0, replicasWrite4,
                                               replicasWrite5, clientIdRead14,
                                               clockRead5, clientIdRead15,
                                               clockRead6, clientIdRead16,
                                               clockWrite3, clientIdRead17,
                                               clientIdRead18, clockRead7,
                                               replicasWrite6, replicasWrite7,
                                               spinRead1, kvLocal, liveClients,
                                               pendingRequests, stableMessages,
                                               i_, firstPending, timestamp,
                                               nextClient, lowestPending,
                                               chooseMessage, currentClocks,
                                               minClock, continue_,
                                               pendingClients, clientsIter,
                                               msg_, ok, key, val, spinLocal,
                                               continue_G, getReq, getResp,
                                               spinLocal0, continue_P, i, j_,
                                               putReq, putResp, spinLocal1,
                                               continue, j, msg >>
>>>>>>> 2d89379e

disconnectBroadcast(self) == /\ pc[self] = "disconnectBroadcast"
                             /\ IF (j_D[self]) <= ((NUM_REPLICAS) - (1))
                                   THEN /\ (Len(replicasNetwork[j_D[self]])) < (BUFFER_SIZE)
                                        /\ replicasWrite4' = [replicasNetwork EXCEPT ![j_D[self]] = Append(replicasNetwork[j_D[self]], msg_D[self])]
                                        /\ j_D' = [j_D EXCEPT ![self] = (j_D[self]) + (1)]
                                        /\ replicasWrite5' = replicasWrite4'
                                        /\ replicasNetwork' = replicasWrite5'
                                        /\ pc' = [pc EXCEPT ![self] = "disconnectBroadcast"]
                                   ELSE /\ replicasWrite5' = replicasNetwork
                                        /\ replicasNetwork' = replicasWrite5'
                                        /\ pc' = [pc EXCEPT ![self] = "Done"]
                                        /\ UNCHANGED << replicasWrite4, j_D >>
                             /\ UNCHANGED << clientsNetwork, lock, cid, out,
                                             clocks, replicasRead,
                                             replicasWrite, kvRead,
                                             clientsWrite, clientsWrite0,
                                             kvWrite, kvWrite0, clientsWrite1,
                                             clientIdRead, lockedRead,
                                             clientIdRead0, clockRead,
                                             clientIdRead1, lockedWrite,
                                             clientIdRead2, clockRead0,
                                             clientIdRead3, clockWrite,
                                             keyRead, clientIdRead4,
                                             clientIdRead5, clockRead1,
                                             replicasWrite0, clientsRead,
                                             clientsWrite2, outsideWrite,
<<<<<<< HEAD
                                             lockedWrite0, clockWrite0,
                                             replicasWrite1, clientsWrite3,
                                             outsideWrite0, spinRead,
                                             spinLocal0, continue_P, i, j_,
                                             putReq, putResp, clientIdRead6,
                                             lockedRead0, clientIdRead7,
                                             clockRead2, clientIdRead8,
                                             clockRead3, clientIdRead9,
                                             clockWrite1, keyRead0, valueRead,
                                             clientIdRead10, clientIdRead11,
                                             clockRead4, clientIdRead12,
                                             lockedWrite1, replicasWrite2,
                                             replicasWrite3, clientsRead0,
                                             clientsWrite4, clientsWrite5,
                                             lockedWrite2, outsideWrite1,
                                             spinRead0, msg_D, clientIdRead13,
                                             lockedRead1, clientIdRead14,
                                             clientIdRead15, clockWrite2,
                                             clockWrite3, spinLocal1, continue,
                                             j, msg, clientIdRead16,
                                             clockRead5, clientIdRead17,
                                             clockRead6, clientIdRead18,
                                             clockWrite4, clientIdRead19,
                                             clientIdRead20, clockRead7,
                                             replicasWrite6, replicasWrite7,
                                             spinRead1 >>
=======
                                             clockWrite0, replicasWrite1,
                                             clientsWrite3, outsideWrite0,
                                             spinRead, clientIdRead5,
                                             clockRead2, clientIdRead6,
                                             clockRead3, clientIdRead7,
                                             clockWrite1, keyRead0, valueRead,
                                             clientIdRead8, clientIdRead9,
                                             clockRead4, clientIdRead10,
                                             lockedWrite, replicasWrite2,
                                             replicasWrite3, clientsRead0,
                                             clientsWrite4, clientsWrite5,
                                             lockedWrite0, outsideWrite1,
                                             spinRead0, clientIdRead11,
                                             lockedRead0, clientIdRead12,
                                             clientIdRead13, clockWrite2,
                                             clientIdRead14, clockRead5,
                                             clientIdRead15, clockRead6,
                                             clientIdRead16, clockWrite3,
                                             clientIdRead17, clientIdRead18,
                                             clockRead7, replicasWrite6,
                                             replicasWrite7, spinRead1,
                                             kvLocal, liveClients,
                                             pendingRequests, stableMessages,
                                             i_, firstPending, timestamp,
                                             nextClient, lowestPending,
                                             chooseMessage, currentClocks,
                                             minClock, continue_,
                                             pendingClients, clientsIter, msg_,
                                             ok, key, val, spinLocal,
                                             continue_G, getReq, getResp,
                                             spinLocal0, continue_P, i, j_,
                                             putReq, putResp, msg_D,
                                             spinLocal1, continue, j, msg >>
>>>>>>> 2d89379e

DisconnectClient(self) == sendDisconnectRequest(self)
                             \/ disconnectBroadcast(self)

clockUpdateLoop(self) == /\ pc[self] = "clockUpdateLoop"
                         /\ IF continue[self]
<<<<<<< HEAD
                               THEN /\ clientIdRead16' = [clientIdRead16 EXCEPT ![self] = (self) - ((NUM_CLIENTS) * (NULL_ORDER))]
                                    /\ clockRead5' = [clockRead5 EXCEPT ![self] = clocks[clientIdRead16'[self]]]
                                    /\ IF (clockRead5'[self]) = (-(1))
                                          THEN /\ continue' = [continue EXCEPT ![self] = FALSE]
                                               /\ pc' = [pc EXCEPT ![self] = "nullCheckSpin"]
                                               /\ UNCHANGED << clocks, j, msg,
=======
                               THEN /\ clientIdRead14' = (self) - ((NUM_CLIENTS) * (NULL_ORDER))
                                    /\ clockRead5' = clocks[clientIdRead14']
                                    /\ IF (clockRead5') = (-(1))
                                          THEN /\ continue' = [continue EXCEPT ![self] = FALSE]
                                               /\ pc' = [pc EXCEPT ![self] = "nullCheckSpin"]
                                               /\ UNCHANGED << clocks,
                                                               clientIdRead15,
                                                               clockRead6,
                                                               clientIdRead16,
                                                               clockWrite3,
>>>>>>> 2d89379e
                                                               clientIdRead17,
                                                               clockRead6,
                                                               clientIdRead18,
<<<<<<< HEAD
                                                               clockWrite4,
                                                               clientIdRead19,
                                                               clientIdRead20,
                                                               clockRead7 >>
                                          ELSE /\ clientIdRead17' = [clientIdRead17 EXCEPT ![self] = (self) - ((NUM_CLIENTS) * (NULL_ORDER))]
                                               /\ clockRead6' = [clockRead6 EXCEPT ![self] = clocks[clientIdRead17'[self]]]
                                               /\ clientIdRead18' = [clientIdRead18 EXCEPT ![self] = (self) - ((NUM_CLIENTS) * (NULL_ORDER))]
                                               /\ clockWrite4' = [clockWrite4 EXCEPT ![self] = [clocks EXCEPT ![clientIdRead18'[self]] = (clockRead6'[self]) + (1)]]
                                               /\ clientIdRead19' = [clientIdRead19 EXCEPT ![self] = (self) - ((NUM_CLIENTS) * (NULL_ORDER))]
                                               /\ clientIdRead20' = [clientIdRead20 EXCEPT ![self] = (self) - ((NUM_CLIENTS) * (NULL_ORDER))]
                                               /\ clockRead7' = [clockRead7 EXCEPT ![self] = clockWrite4'[self][clientIdRead20'[self]]]
                                               /\ msg' = [msg EXCEPT ![self] = [op |-> NULL_MSG, client |-> clientIdRead19'[self], timestamp |-> clockRead7'[self]]]
                                               /\ j' = [j EXCEPT ![self] = 0]
                                               /\ clocks' = clockWrite4'[self]
                                               /\ pc' = [pc EXCEPT ![self] = "nullBroadcast"]
                                               /\ UNCHANGED continue
                               ELSE /\ pc' = [pc EXCEPT ![self] = "Done"]
                                    /\ UNCHANGED << clocks, continue, j, msg,
                                                    clientIdRead16, clockRead5,
                                                    clientIdRead17, clockRead6,
                                                    clientIdRead18,
                                                    clockWrite4,
                                                    clientIdRead19,
                                                    clientIdRead20, clockRead7 >>
=======
                                                               clockRead7, j,
                                                               msg >>
                                          ELSE /\ clientIdRead15' = (self) - ((NUM_CLIENTS) * (NULL_ORDER))
                                               /\ clockRead6' = clocks[clientIdRead15']
                                               /\ clientIdRead16' = (self) - ((NUM_CLIENTS) * (NULL_ORDER))
                                               /\ clockWrite3' = [clocks EXCEPT ![clientIdRead16'] = (clockRead6') + (1)]
                                               /\ clientIdRead17' = (self) - ((NUM_CLIENTS) * (NULL_ORDER))
                                               /\ clientIdRead18' = (self) - ((NUM_CLIENTS) * (NULL_ORDER))
                                               /\ clockRead7' = clockWrite3'[clientIdRead18']
                                               /\ msg' = [msg EXCEPT ![self] = [op |-> NULL_MSG, client |-> clientIdRead17', timestamp |-> clockRead7']]
                                               /\ j' = [j EXCEPT ![self] = 0]
                                               /\ clocks' = clockWrite3'
                                               /\ pc' = [pc EXCEPT ![self] = "nullBroadcast"]
                                               /\ UNCHANGED continue
                               ELSE /\ pc' = [pc EXCEPT ![self] = "Done"]
                                    /\ UNCHANGED << clocks, clientIdRead14,
                                                    clockRead5, clientIdRead15,
                                                    clockRead6, clientIdRead16,
                                                    clockWrite3,
                                                    clientIdRead17,
                                                    clientIdRead18, clockRead7,
                                                    continue, j, msg >>
>>>>>>> 2d89379e
                         /\ UNCHANGED << replicasNetwork, clientsNetwork, lock,
                                         cid, out, replicasRead, replicasWrite,
                                         kvRead, clientsWrite, clientsWrite0,
                                         kvWrite, kvWrite0, clientsWrite1,
                                         clientIdRead, lockedRead,
                                         clientIdRead0, clockRead,
                                         clientIdRead1, lockedWrite,
                                         clientIdRead2, clockRead0,
                                         clientIdRead3, clockWrite, keyRead,
                                         clientIdRead4, clientIdRead5,
                                         clockRead1, replicasWrite0,
                                         clientsRead, clientsWrite2,
<<<<<<< HEAD
                                         outsideWrite, lockedWrite0,
                                         clockWrite0, replicasWrite1,
                                         clientsWrite3, outsideWrite0,
                                         spinRead, spinLocal0, continue_P, i,
                                         j_, putReq, putResp, clientIdRead6,
                                         lockedRead0, clientIdRead7,
                                         clockRead2, clientIdRead8, clockRead3,
                                         clientIdRead9, clockWrite1, keyRead0,
                                         valueRead, clientIdRead10,
                                         clientIdRead11, clockRead4,
                                         clientIdRead12, lockedWrite1,
                                         replicasWrite2, replicasWrite3,
                                         clientsRead0, clientsWrite4,
                                         clientsWrite5, lockedWrite2,
                                         outsideWrite1, spinRead0, msg_D, j_D,
                                         clientIdRead13, lockedRead1,
                                         clientIdRead14, clientIdRead15,
                                         clockWrite2, clockWrite3,
                                         replicasWrite4, replicasWrite5,
                                         spinLocal1, replicasWrite6,
                                         replicasWrite7, spinRead1 >>
=======
                                         outsideWrite, clockWrite0,
                                         replicasWrite1, clientsWrite3,
                                         outsideWrite0, spinRead,
                                         clientIdRead5, clockRead2,
                                         clientIdRead6, clockRead3,
                                         clientIdRead7, clockWrite1, keyRead0,
                                         valueRead, clientIdRead8,
                                         clientIdRead9, clockRead4,
                                         clientIdRead10, lockedWrite,
                                         replicasWrite2, replicasWrite3,
                                         clientsRead0, clientsWrite4,
                                         clientsWrite5, lockedWrite0,
                                         outsideWrite1, spinRead0,
                                         clientIdRead11, lockedRead0,
                                         clientIdRead12, clientIdRead13,
                                         clockWrite2, replicasWrite4,
                                         replicasWrite5, replicasWrite6,
                                         replicasWrite7, spinRead1, kvLocal,
                                         liveClients, pendingRequests,
                                         stableMessages, i_, firstPending,
                                         timestamp, nextClient, lowestPending,
                                         chooseMessage, currentClocks,
                                         minClock, continue_, pendingClients,
                                         clientsIter, msg_, ok, key, val,
                                         spinLocal, continue_G, getReq,
                                         getResp, spinLocal0, continue_P, i,
                                         j_, putReq, putResp, msg_D, j_D,
                                         spinLocal1 >>
>>>>>>> 2d89379e

nullCheckSpin(self) == /\ pc[self] = "nullCheckSpin"
                       /\ spinRead1' = spinLocal1[self]
                       /\ IF ~(spinRead1')
                             THEN /\ continue' = [continue EXCEPT ![self] = FALSE]
                                  /\ pc' = [pc EXCEPT ![self] = "clockUpdateLoop"]
                             ELSE /\ pc' = [pc EXCEPT ![self] = "clockUpdateLoop"]
                                  /\ UNCHANGED continue
                       /\ UNCHANGED << replicasNetwork, clientsNetwork, lock,
<<<<<<< HEAD
                                       cid, out, clocks, kvLocal, liveClients,
                                       pendingRequests, stableMessages, i_,
                                       firstPending, timestamp, nextClient,
                                       lowestPending, chooseMessage,
                                       currentClocks, minClock, continue_,
                                       pendingClients, clientsIter, msg_, ok,
                                       key, val, replicasRead, replicasWrite,
                                       kvRead, clientsWrite, clientsWrite0,
                                       kvWrite, kvWrite0, clientsWrite1,
                                       spinLocal, continue_G, getReq, getResp,
                                       clientIdRead, lockedRead, clientIdRead0,
                                       clockRead, clientIdRead1, lockedWrite,
                                       clientIdRead2, clockRead0,
                                       clientIdRead3, clockWrite, keyRead,
                                       clientIdRead4, clientIdRead5,
                                       clockRead1, replicasWrite0, clientsRead,
                                       clientsWrite2, outsideWrite,
                                       lockedWrite0, clockWrite0,
                                       replicasWrite1, clientsWrite3,
                                       outsideWrite0, spinRead, spinLocal0,
                                       continue_P, i, j_, putReq, putResp,
                                       clientIdRead6, lockedRead0,
                                       clientIdRead7, clockRead2,
                                       clientIdRead8, clockRead3,
                                       clientIdRead9, clockWrite1, keyRead0,
                                       valueRead, clientIdRead10,
                                       clientIdRead11, clockRead4,
                                       clientIdRead12, lockedWrite1,
                                       replicasWrite2, replicasWrite3,
                                       clientsRead0, clientsWrite4,
                                       clientsWrite5, lockedWrite2,
                                       outsideWrite1, spinRead0, msg_D, j_D,
                                       clientIdRead13, lockedRead1,
                                       clientIdRead14, clientIdRead15,
                                       clockWrite2, clockWrite3,
                                       replicasWrite4, replicasWrite5,
                                       spinLocal1, j, msg, clientIdRead16,
                                       clockRead5, clientIdRead17, clockRead6,
                                       clientIdRead18, clockWrite4,
                                       clientIdRead19, clientIdRead20,
=======
                                       cid, out, clocks, replicasRead,
                                       replicasWrite, kvRead, clientsWrite,
                                       clientsWrite0, kvWrite, kvWrite0,
                                       clientsWrite1, clientIdRead, lockedRead,
                                       clientIdRead0, clockRead, clientIdRead1,
                                       clockRead0, clientIdRead2, clockWrite,
                                       keyRead, clientIdRead3, clientIdRead4,
                                       clockRead1, replicasWrite0, clientsRead,
                                       clientsWrite2, outsideWrite,
                                       clockWrite0, replicasWrite1,
                                       clientsWrite3, outsideWrite0, spinRead,
                                       clientIdRead5, clockRead2,
                                       clientIdRead6, clockRead3,
                                       clientIdRead7, clockWrite1, keyRead0,
                                       valueRead, clientIdRead8, clientIdRead9,
                                       clockRead4, clientIdRead10, lockedWrite,
                                       replicasWrite2, replicasWrite3,
                                       clientsRead0, clientsWrite4,
                                       clientsWrite5, lockedWrite0,
                                       outsideWrite1, spinRead0,
                                       clientIdRead11, lockedRead0,
                                       clientIdRead12, clientIdRead13,
                                       clockWrite2, replicasWrite4,
                                       replicasWrite5, clientIdRead14,
                                       clockRead5, clientIdRead15, clockRead6,
                                       clientIdRead16, clockWrite3,
                                       clientIdRead17, clientIdRead18,
>>>>>>> 2d89379e
                                       clockRead7, replicasWrite6,
                                       replicasWrite7, kvLocal, liveClients,
                                       pendingRequests, stableMessages, i_,
                                       firstPending, timestamp, nextClient,
                                       lowestPending, chooseMessage,
                                       currentClocks, minClock, continue_,
                                       pendingClients, clientsIter, msg_, ok,
                                       key, val, spinLocal, continue_G, getReq,
                                       getResp, spinLocal0, continue_P, i, j_,
                                       putReq, putResp, msg_D, j_D, spinLocal1,
                                       j, msg >>

nullBroadcast(self) == /\ pc[self] = "nullBroadcast"
                       /\ IF (j[self]) <= ((NUM_REPLICAS) - (1))
                             THEN /\ (Len(replicasNetwork[j[self]])) < (BUFFER_SIZE)
                                  /\ replicasWrite6' = [replicasNetwork EXCEPT ![j[self]] = Append(replicasNetwork[j[self]], msg[self])]
                                  /\ j' = [j EXCEPT ![self] = (j[self]) + (1)]
                                  /\ replicasWrite7' = replicasWrite6'
                                  /\ replicasNetwork' = replicasWrite7'
                                  /\ pc' = [pc EXCEPT ![self] = "nullBroadcast"]
                             ELSE /\ replicasWrite7' = replicasNetwork
                                  /\ replicasNetwork' = replicasWrite7'
                                  /\ pc' = [pc EXCEPT ![self] = "nullCheckSpin"]
                                  /\ UNCHANGED << replicasWrite6, j >>
                       /\ UNCHANGED << clientsNetwork, lock, cid, out, clocks,
                                       replicasRead, replicasWrite, kvRead,
                                       clientsWrite, clientsWrite0, kvWrite,
                                       kvWrite0, clientsWrite1, clientIdRead,
                                       lockedRead, clientIdRead0, clockRead,
                                       clientIdRead1, lockedWrite,
                                       clientIdRead2, clockRead0,
                                       clientIdRead3, clockWrite, keyRead,
                                       clientIdRead4, clientIdRead5,
                                       clockRead1, replicasWrite0, clientsRead,
                                       clientsWrite2, outsideWrite,
<<<<<<< HEAD
                                       lockedWrite0, clockWrite0,
                                       replicasWrite1, clientsWrite3,
                                       outsideWrite0, spinRead, spinLocal0,
                                       continue_P, i, j_, putReq, putResp,
                                       clientIdRead6, lockedRead0,
                                       clientIdRead7, clockRead2,
                                       clientIdRead8, clockRead3,
                                       clientIdRead9, clockWrite1, keyRead0,
                                       valueRead, clientIdRead10,
                                       clientIdRead11, clockRead4,
                                       clientIdRead12, lockedWrite1,
                                       replicasWrite2, replicasWrite3,
                                       clientsRead0, clientsWrite4,
                                       clientsWrite5, lockedWrite2,
                                       outsideWrite1, spinRead0, msg_D, j_D,
                                       clientIdRead13, lockedRead1,
                                       clientIdRead14, clientIdRead15,
                                       clockWrite2, clockWrite3,
                                       replicasWrite4, replicasWrite5,
                                       spinLocal1, continue, msg,
                                       clientIdRead16, clockRead5,
                                       clientIdRead17, clockRead6,
                                       clientIdRead18, clockWrite4,
                                       clientIdRead19, clientIdRead20,
                                       clockRead7, spinRead1 >>
=======
                                       clockWrite0, replicasWrite1,
                                       clientsWrite3, outsideWrite0, spinRead,
                                       clientIdRead5, clockRead2,
                                       clientIdRead6, clockRead3,
                                       clientIdRead7, clockWrite1, keyRead0,
                                       valueRead, clientIdRead8, clientIdRead9,
                                       clockRead4, clientIdRead10, lockedWrite,
                                       replicasWrite2, replicasWrite3,
                                       clientsRead0, clientsWrite4,
                                       clientsWrite5, lockedWrite0,
                                       outsideWrite1, spinRead0,
                                       clientIdRead11, lockedRead0,
                                       clientIdRead12, clientIdRead13,
                                       clockWrite2, replicasWrite4,
                                       replicasWrite5, clientIdRead14,
                                       clockRead5, clientIdRead15, clockRead6,
                                       clientIdRead16, clockWrite3,
                                       clientIdRead17, clientIdRead18,
                                       clockRead7, spinRead1, kvLocal,
                                       liveClients, pendingRequests,
                                       stableMessages, i_, firstPending,
                                       timestamp, nextClient, lowestPending,
                                       chooseMessage, currentClocks, minClock,
                                       continue_, pendingClients, clientsIter,
                                       msg_, ok, key, val, spinLocal,
                                       continue_G, getReq, getResp, spinLocal0,
                                       continue_P, i, j_, putReq, putResp,
                                       msg_D, j_D, spinLocal1, continue, msg >>
>>>>>>> 2d89379e

ClockUpdateClient(self) == clockUpdateLoop(self) \/ nullCheckSpin(self)
                              \/ nullBroadcast(self)

Next == (\E self \in ReplicaSet: Replica(self))
           \/ (\E self \in GetSet: GetClient(self))
           \/ (\E self \in PutSet: PutClient(self))
           \/ (\E self \in DisconnectSet: DisconnectClient(self))
           \/ (\E self \in NullSet: ClockUpdateClient(self))
           \/ (* Disjunct to prevent deadlock on termination *)
              ((\A self \in ProcSet: pc[self] = "Done") /\ UNCHANGED vars)

Spec == /\ Init /\ [][Next]_vars
        /\ \A self \in ReplicaSet : WF_vars(Replica(self))
        /\ \A self \in GetSet : WF_vars(GetClient(self))
        /\ \A self \in PutSet : WF_vars(PutClient(self))
        /\ \A self \in DisconnectSet : WF_vars(DisconnectClient(self))
        /\ \A self \in NullSet : WF_vars(ClockUpdateClient(self))

Termination == <>(\A self \in ProcSet: pc[self] = "Done")

\* END TRANSLATION

\* This predicate is true when all client processes are finished.
AllClientsDisconnected == LET allClients == GetSet \cup PutSet \cup DisconnectSet \cup NullSet
                          IN
                             \A client \in allClients : pc[client] = "Done"


\* Invariants
\* **********

\* These ensure that, in all states explored by TLC, the buffers (from client to replica and vice versa)
\* are within bounds. Using the FIFOChannel mapping macro is sufficient for this invariant to
\* hold.
BufferOk(net, node) == Len(net[node]) >= 0 /\ Len(net[node]) <= BUFFER_SIZE
ClientBuffersOk == \A node \in DOMAIN clientsNetwork : BufferOk(clientsNetwork, node)
ReplicaBuffersOk == \A node \in DOMAIN replicasNetwork : BufferOk(replicasNetwork, node)
AllBuffersOk == ClientBuffersOk /\ ReplicaBuffersOk

\* This invariant tests that message stability detection in the replica is safe:
\* every message considered stable must have a timestamp lower than the current logical
\* clock of any live client.
MessageStability == \A replica \in ReplicaSet :
                        LET stable == stableMessages[replica]
                            alive == { c \in ClientSet : clocks[c] > 0 }
                        IN
                            Len(stable) > 0 =>
                                \A m_id \in DOMAIN stable :
                                    \A client \in alive : stable[m_id].timestamp < clocks[client]


\* Put semantics: once a client has been notified that a Put request was succesful
\* every replica must have the updated value.
PersistentPut == \A client \in PutSet :
                     pc[client] = "putComplete" => \A replica \in ReplicaSet : kvLocal[replica][PUT_KEY] = PUT_VALUE


\* Properties
\* **********

\* Logical clocks are monotonically increasing. This property checks that in every state,
\* pending messages in the replicas have increasing timestamps (or the process disconnected)
ClockIncreased == clocks' /= clocks =>
                 \E c \in ClientSet : clocks'[c] = clocks[c]+1 \/ clocks'[c] = -1

MonotonicallyIncreasingClocks == [][ClockIncreased]_<<clocks>>


\* Safety of disconnection: once a client has disconnected (and sent a message to all replicas
\* informing of that event), then the logical clock of that client should remain
\* unchanced -- i.e., no more messages from that client should be seen in the system.
DisconnectionSafe == \A client \in ClientSet : <>[](clocks[client] = -1)

=============================================================================
\* Modification History
<<<<<<< HEAD
\* Last modified Mon Apr 01 14:41:36 PDT 2019 by rmc
\* Last modified Wed Feb 27 12:42:52 PST 2019 by minh
=======
\* Last modified Sun Mar 31 22:09:17 PDT 2019 by minh
\* Last modified Tue Mar 19 18:13:46 PDT 2019 by rmc
>>>>>>> 2d89379e
<|MERGE_RESOLUTION|>--- conflicted
+++ resolved
@@ -1,75 +1,3 @@
------------------------------ MODULE replicated_kv -----------------------------
-(***************************************************************************************)
-(* Specifies a simple replicated Key-Value store in MPCal.                             *)
-(*                                                                                     *)
-(* Specifies a replicated state machines (RSM) approach as described in:               *)
-(*                                                                                     *)
-(* Implementing fault-tolerant services using the state machine approach: a tutorial.  *)
-(* http://dl.acm.org/citation.cfm?id=98167                                             *)
-(***************************************************************************************)
-
-\* Use some built-in TLA+ modules
-EXTENDS Integers, Sequences, FiniteSets, TLC
-
-\* Constant Definitions
-\* --------------------
-
-\* Defines the size of the network buffer in a FIFOChannel (the mapping macro).
-\*
-\* TLC will explore states with up to `BUFFER_SIZE` messages being held on the buffer.
-\* If the communication buffer is full, a process that attempts to send a message will not
-\* run until a message on the other end of the channel is received.
-CONSTANT BUFFER_SIZE
-
-\* Defines the number of key-value store replicas and clients in the system. The specification
-\* is orthogonal to these numbers. Note, however, that increasing the number of replicas and/or
-\* clients exponentially increases the state space that TLC needs to explore in order to model
-\* check your specification.
-CONSTANTS NUM_REPLICAS, NUM_CLIENTS
-
-\* When a client sends a message to a replica, the client needs to be able to identify
-\* what type of message it just received. These constants below are such labels. Make sure
-\* to give them distinct concrete values when model checking.
-CONSTANTS DISCONNECT_MSG, GET_MSG, PUT_MSG, NULL_MSG
-
-\* labels that identify a payload corresponds to the response of a previously issues Get
-\* or Put request.
-CONSTANTS GET_RESPONSE, PUT_RESPONSE
-
-\* an arbitrary `NULL` value. We model the underlying key-value store as a function from
-\* a certain key-space (function domain) to this `NULL` element. When a client issues a `PUT`
-\* request, the database is updated and the key being set no longer maps to `NULL`.
-CONSTANT NULL
-
-\* Defines which keys are used by clients when performing Get and Put operations
-\* Since we are interested to test properties like message stability detection
-\* and the semantics of the database, we keep these constant throughout model checking.
-CONSTANT GET_KEY, PUT_KEY
-
-\* Whenever clients issue PUT requests, they set keys to the value declared in this constant.
-CONSTANT PUT_VALUE
-
-\* Defines the set of keys a client may set. In this specification, we restrict
-\* it to them to GET_KEY and PUT_KEY
-KeySpace == { GET_KEY, PUT_KEY }
-
-\* These constants allow PlusCal processes to derive their client identifiers from
-\* their PlusCal identifiers.
-GET_ORDER == 0
-PUT_ORDER == 1
-DISCONNECT_ORDER == 2
-NULL_ORDER == 3
-
-\* We have clients that perform each of the operations supported by our Replicated KV-store:
-\* Get, Put, Disconnect, and ClockUpdate (or 'null' request). PlusCal requires that every process
-\* has a unique identifier. The set definitions below just ensure that our clients have
-\* consecutive identifiers.
-GetSet == (NUM_REPLICAS)..(NUM_REPLICAS+NUM_CLIENTS-1)
-PutSet == (NUM_REPLICAS+NUM_CLIENTS)..(NUM_REPLICAS + 2*NUM_CLIENTS - 1)
-DisconnectSet == (NUM_REPLICAS+2*NUM_CLIENTS)..(NUM_REPLICAS+3*NUM_CLIENTS-1)
-NullSet == (NUM_REPLICAS+3*NUM_CLIENTS)..(NUM_REPLICAS+4*NUM_CLIENTS-1)
-
-(***************************************************************************
 --mpcal ReplicatedKV {
   define {
       \* Define NUM_NODES to be the total number of nodes in the system, i.e., the number of
@@ -146,10 +74,10 @@
       write { yield $value; }
   }
 
-  mapping macro BlockingLock {
+  mapping macro IsUnlocked {
       read {
           await ~$variable;
-          yield FALSE;
+          yield TRUE;
       }
 
       write {
@@ -436,7 +364,7 @@
   \* A Get message sent to the replica is a record in the following format:
   \*
   \*     [op: GET_MSG, key: key, client: client_id, timestamp: lamport_clock]
-  archetype Get(clientId, ref replicas, clients, key, ref locked, ref clock, spin, ref outside)
+  archetype Get(clientId, ref replicas, clients, key, ref unlocked, ref clock, spin, ref outside)
   variable continue = TRUE, getReq, getResp;
   {
       \* Loop until disconnected
@@ -645,3596 +573,24 @@
       mapping cid via GetClientId
       mapping replicasNetwork[_] via FIFOChannel
       mapping clientsNetwork[_] via FIFOChannel
-      mapping lock[_] via BlockingLock
+      mapping lock[_] via IsUnlocked
       mapping clocks[_] via Identity;
 
   fair process (PutClient \in PutSet) == instance Put(cid, ref replicasNetwork, clientsNetwork, PUT_KEY, PUT_VALUE, ref lock, ref clocks, TRUE, ref out)
       mapping cid via PutClientId
       mapping replicasNetwork[_] via FIFOChannel
       mapping clientsNetwork[_] via FIFOChannel
-      mapping lock[_] via BlockingLock
+      mapping lock[_] via IsUnlocked
       mapping clocks[_] via Identity;
 
   fair process (DisconnectClient \in DisconnectSet) == instance Disconnect(cid, ref replicasNetwork, lock, ref clocks)
       mapping cid via DisconnectClientId
       mapping replicasNetwork[_] via FIFOChannel
-      mapping lock[_] via BlockingLock
+      mapping lock[_] via IsUnlocked
       mapping clocks[_] via Identity;
 
   fair process (ClockUpdateClient \in NullSet) == instance ClockUpdate(cid, ref replicasNetwork, ref clocks, TRUE)
       mapping cid via NullClientId
       mapping replicasNetwork[_] via FIFOChannel
       mapping clocks[_] via Identity;
-}
-
-\* BEGIN PLUSCAL TRANSLATION
---algorithm ReplicatedKV {
-    variables replicasNetwork = [id \in ReplicaSet |-> <<>>], clientsNetwork = [id \in ClientSet |-> <<>>], lock = [c \in ClientSet |-> FALSE], cid = 0, out = 0, clocks = [c \in ClientSet |-> 0], replicasRead, replicasWrite, kvRead, clientsWrite, clientsWrite0, kvWrite, kvWrite0, clientsWrite1, clientIdRead, lockedRead, clientIdRead0, clockRead, clientIdRead1, clockRead0, clientIdRead2, clockWrite, keyRead, clientIdRead3, clientIdRead4, clockRead1, replicasWrite0, clientsRead, clientsWrite2, outsideWrite, clockWrite0, replicasWrite1, clientsWrite3, outsideWrite0, spinRead, clientIdRead5, clockRead2, clientIdRead6, clockRead3, clientIdRead7, clockWrite1, keyRead0, valueRead, clientIdRead8, clientIdRead9, clockRead4, clientIdRead10, lockedWrite, replicasWrite2, replicasWrite3, clientsRead0, clientsWrite4, clientsWrite5, lockedWrite0, outsideWrite1, spinRead0, clientIdRead11, lockedRead0, clientIdRead12, clientIdRead13, clockWrite2, replicasWrite4, replicasWrite5, clientIdRead14, clockRead5, clientIdRead15, clockRead6, clientIdRead16, clockWrite3, clientIdRead17, clientIdRead18, clockRead7, replicasWrite6, replicasWrite7, spinRead1;
-    define {
-        NUM_NODES == (NUM_REPLICAS) + (NUM_CLIENTS)
-        ReplicaSet == (0) .. ((NUM_REPLICAS) - (1))
-        ClientSet == (NUM_REPLICAS) .. ((NUM_NODES) - (1))
-    }
-    fair process (Replica \in ReplicaSet)
-    variables kvLocal = [k \in KeySpace |-> NULL], liveClients = ClientSet, pendingRequests = [c \in liveClients |-> <<>>], stableMessages = <<>>, i, firstPending, timestamp, nextClient, lowestPending, chooseMessage, currentClocks = [c \in liveClients |-> 0], minClock, continue, pendingClients, clientsIter, msg, ok, key, val;
-    {
-        replicaLoop:
-            if (TRUE) {
-                stableMessages := <<>>;
-                continue := TRUE;
-                receiveClientRequest:
-                    await (Len(replicasNetwork[self])) > (0);
-                    with (msg0 = Head(replicasNetwork[self])) {
-                        replicasWrite := [replicasNetwork EXCEPT ![self] = Tail(replicasNetwork[self])];
-                        replicasRead := msg0;
-                    };
-                    msg := replicasRead;
-                    replicasNetwork := replicasWrite;
-
-                clientDisconnected:
-                    if (((msg).op) = (DISCONNECT_MSG)) {
-                        liveClients := (liveClients) \ ({(msg).client});
-                    };
-
-                replicaGetRequest:
-                    if (((msg).op) = (GET_MSG)) {
-                        assert ((msg).client) \in (liveClients);
-                        currentClocks[(msg).client] := (msg).timestamp;
-                        pendingRequests[(msg).client] := Append(pendingRequests[(msg).client], msg);
-                    };
-
-                replicaPutRequest:
-                    if (((msg).op) = (PUT_MSG)) {
-                        currentClocks[(msg).client] := (msg).timestamp;
-                        pendingRequests[(msg).client] := Append(pendingRequests[(msg).client], msg);
-                    };
-
-                replicaNullRequest:
-                    if (((msg).op) = (NULL_MSG)) {
-                        currentClocks[(msg).client] := (msg).timestamp;
-                    };
-
-                findStableRequestsLoop:
-                    if (continue) {
-                        pendingClients := {c \in liveClients : (Len(pendingRequests[c])) > (0)};
-                        nextClient := (NUM_NODES) + (1);
-                        clientsIter := liveClients;
-                        i := 0;
-                        minClock := 0;
-                        findMinClock:
-                            if ((i) < (Cardinality(clientsIter))) {
-                                with (client \in clientsIter) {
-                                    if (((minClock) = (0)) \/ ((currentClocks[client]) < (minClock))) {
-                                        minClock := currentClocks[client];
-                                    };
-                                    clientsIter := (clientsIter) \ ({client});
-                                };
-                                goto findMinClock;
-                            } else {
-                                lowestPending := (minClock) + (1);
-                                i := 0;
-                            };
-
-                        findMinClient:
-                            if ((i) < (Cardinality(pendingClients))) {
-                                with (client \in pendingClients) {
-                                    firstPending := Head(pendingRequests[client]);
-                                    assert (((firstPending).op) = (GET_MSG)) \/ (((firstPending).op) = (PUT_MSG));
-                                    timestamp := (firstPending).timestamp;
-                                    if ((timestamp) < (minClock)) {
-                                        chooseMessage := ((timestamp) < (lowestPending)) \/ (((timestamp) = (lowestPending)) /\ ((client) < (nextClient)));
-                                        if (chooseMessage) {
-                                            nextClient := client;
-                                            lowestPending := timestamp;
-                                        };
-                                    };
-                                    pendingClients := (pendingClients) \ ({client});
-                                };
-                                goto findMinClient;
-                            };
-
-                        addStableMessage:
-                            if ((lowestPending) < (minClock)) {
-                                msg := Head(pendingRequests[nextClient]);
-                                pendingRequests[nextClient] := Tail(pendingRequests[nextClient]);
-                                stableMessages := Append(stableMessages, msg);
-                                goto findStableRequestsLoop;
-                            } else {
-                                continue := FALSE;
-                                goto findStableRequestsLoop;
-                            };
-
-                    } else {
-                        i := 1;
-                    };
-
-                respondPendingRequestsLoop:
-                    if ((i) <= (Len(stableMessages))) {
-                        msg := stableMessages[i];
-                        i := (i) + (1);
-                        respondStableGet:
-                            if (((msg).op) = (GET_MSG)) {
-                                key := (msg).key;
-                                kvRead := kvLocal[key];
-                                val := kvRead;
-                                await (Len(clientsNetwork[(msg).client])) < (BUFFER_SIZE);
-                                clientsWrite := [clientsNetwork EXCEPT ![(msg).client] = Append(clientsNetwork[(msg).client], [type |-> GET_RESPONSE, result |-> val])];
-                                clientsWrite0 := clientsWrite;
-                                clientsNetwork := clientsWrite0;
-                            } else {
-                                clientsWrite0 := clientsNetwork;
-                                clientsNetwork := clientsWrite0;
-                            };
-
-                        respondStablePut:
-                            if (((msg).op) = (PUT_MSG)) {
-                                key := (msg).key;
-                                val := (msg).value;
-                                kvWrite := [kvLocal EXCEPT ![key] = val];
-                                await (Len(clientsNetwork[(msg).client])) < (BUFFER_SIZE);
-                                clientsWrite := [clientsNetwork EXCEPT ![(msg).client] = Append(clientsNetwork[(msg).client], [type |-> PUT_RESPONSE, result |-> ok])];
-                                kvWrite0 := kvWrite;
-                                clientsWrite1 := clientsWrite;
-                                clientsNetwork := clientsWrite1;
-                                kvLocal := kvWrite0;
-                                goto respondPendingRequestsLoop;
-                            } else {
-                                kvWrite0 := kvLocal;
-                                clientsWrite1 := clientsNetwork;
-                                clientsNetwork := clientsWrite1;
-                                kvLocal := kvWrite0;
-                                goto respondPendingRequestsLoop;
-                            };
-
-                    } else {
-                        goto replicaLoop;
-                    };
-
-            };
-
-    }
-    fair process (GetClient \in GetSet)
-<<<<<<< HEAD
-    variables spinLocal = TRUE, continue = TRUE, getReq, getResp, clientIdRead, lockedRead, clientIdRead0, clockRead, clientIdRead1, lockedWrite, clientIdRead2, clockRead0, clientIdRead3, clockWrite, keyRead, clientIdRead4, clientIdRead5, clockRead1, replicasWrite0, clientsRead, clientsWrite2, outsideWrite, lockedWrite0, clockWrite0, replicasWrite1, clientsWrite3, outsideWrite0, spinRead;
-=======
-    variables spinLocal = TRUE, continue = TRUE, getReq, getResp;
->>>>>>> 2d89379e
-    {
-        getLoop:
-            if (continue) {
-                getRequest:
-                    clientIdRead := (self) - ((NUM_CLIENTS) * (GET_ORDER));
-                    await ~(lock[clientIdRead]);
-                    lockedRead := FALSE;
-                    if (~(lockedRead)) {
-                        clientIdRead0 := (self) - ((NUM_CLIENTS) * (GET_ORDER));
-                        clockRead := clocks[clientIdRead0];
-                        if ((clockRead) = (-(1))) {
-                            continue := FALSE;
-                            lockedWrite0 := lock;
-                            clockWrite0 := clocks;
-                            replicasWrite1 := replicasNetwork;
-                            clientsWrite3 := clientsNetwork;
-                            outsideWrite0 := out;
-                            replicasNetwork := replicasWrite1;
-                            clientsNetwork := clientsWrite3;
-                            lock := lockedWrite0;
-                            clocks := clockWrite0;
-                            out := outsideWrite0;
-                        } else {
-                            clientIdRead1 := (self) - ((NUM_CLIENTS) * (GET_ORDER));
-                            lockedWrite := [lock EXCEPT ![clientIdRead1] = TRUE];
-                            clientIdRead2 := (self) - ((NUM_CLIENTS) * (GET_ORDER));
-                            clockRead0 := clocks[clientIdRead2];
-                            clientIdRead3 := (self) - ((NUM_CLIENTS) * (GET_ORDER));
-                            clockWrite := [clocks EXCEPT ![clientIdRead3] = (clockRead0) + (1)];
-                            keyRead := GET_KEY;
-                            clientIdRead4 := (self) - ((NUM_CLIENTS) * (GET_ORDER));
-                            clientIdRead5 := (self) - ((NUM_CLIENTS) * (GET_ORDER));
-                            clockRead1 := clockWrite[clientIdRead5];
-                            getReq := [op |-> GET_MSG, key |-> keyRead, client |-> clientIdRead4, timestamp |-> clockRead1];
-                            with (dst \in ReplicaSet) {
-                                await (Len(replicasNetwork[dst])) < (BUFFER_SIZE);
-                                replicasWrite0 := [replicasNetwork EXCEPT ![dst] = Append(replicasNetwork[dst], getReq)];
-                            };
-                            replicasNetwork := replicasWrite0;
-                            lock := lockedWrite;
-                            clocks := clockWrite;
-                            getReply:
-                                clientIdRead := (self) - ((NUM_CLIENTS) * (GET_ORDER));
-                                await (Len(clientsNetwork[clientIdRead])) > (0);
-                                with (msg1 = Head(clientsNetwork[clientIdRead])) {
-                                    clientsWrite2 := [clientsNetwork EXCEPT ![clientIdRead] = Tail(clientsNetwork[clientIdRead])];
-                                    clientsRead := msg1;
-                                };
-                                getResp := clientsRead;
-                                assert ((getResp).type) = (GET_RESPONSE);
-                                clientIdRead0 := (self) - ((NUM_CLIENTS) * (GET_ORDER));
-                                lockedWrite := [lock EXCEPT ![clientIdRead0] = FALSE];
-                                outsideWrite := (getResp).result;
-                                clientsNetwork := clientsWrite2;
-                                lock := lockedWrite;
-                                out := outsideWrite;
-
-                        };
-                    } else {
-                        replicasNetwork := replicasWrite1;
-                        clientsNetwork := clientsWrite3;
-                        lock := lockedWrite0;
-                        clocks := clockWrite0;
-                        out := outsideWrite0;
-                    };
-
-                getCheckSpin:
-                    spinRead := spinLocal;
-                    if (~(spinRead)) {
-                        continue := FALSE;
-                        goto getLoop;
-                    } else {
-                        goto getLoop;
-                    };
-
-            };
-
-    }
-    fair process (PutClient \in PutSet)
-<<<<<<< HEAD
-    variables spinLocal0 = TRUE, continue = TRUE, i, j, putReq, putResp, clientIdRead6, lockedRead0, clientIdRead7, clockRead2, clientIdRead8, clockRead3, clientIdRead9, clockWrite1, keyRead0, valueRead, clientIdRead10, clientIdRead11, clockRead4, clientIdRead12, lockedWrite1, replicasWrite2, replicasWrite3, clientsRead0, clientsWrite4, clientsWrite5, lockedWrite2, outsideWrite1, spinRead0;
-=======
-    variables spinLocal0 = TRUE, continue = TRUE, i, j, putReq, putResp;
->>>>>>> 2d89379e
-    {
-        putLoop:
-            if (continue) {
-                putRequest:
-                    clientIdRead6 := (self) - ((NUM_CLIENTS) * (PUT_ORDER));
-                    await ~(lock[clientIdRead6]);
-                    lockedRead0 := FALSE;
-                    if (~(lockedRead0)) {
-                        clientIdRead7 := (self) - ((NUM_CLIENTS) * (PUT_ORDER));
-                        clockRead2 := clocks[clientIdRead7];
-                        if ((clockRead2) = (-(1))) {
-                            continue := FALSE;
-                        } else {
-                            clientIdRead8 := (self) - ((NUM_CLIENTS) * (PUT_ORDER));
-                            clockRead3 := clocks[clientIdRead8];
-                            clientIdRead9 := (self) - ((NUM_CLIENTS) * (PUT_ORDER));
-                            clockWrite1 := [clocks EXCEPT ![clientIdRead9] = (clockRead3) + (1)];
-                            keyRead0 := PUT_KEY;
-                            valueRead := PUT_VALUE;
-                            clientIdRead10 := (self) - ((NUM_CLIENTS) * (PUT_ORDER));
-                            clientIdRead11 := (self) - ((NUM_CLIENTS) * (PUT_ORDER));
-                            clockRead4 := clockWrite1[clientIdRead11];
-                            putReq := [op |-> PUT_MSG, key |-> keyRead0, value |-> valueRead, client |-> clientIdRead10, timestamp |-> clockRead4];
-                            clientIdRead12 := (self) - ((NUM_CLIENTS) * (PUT_ORDER));
-                            lockedWrite1 := [lock EXCEPT ![clientIdRead12] = TRUE];
-                            i := 0;
-                            j := 0;
-                            lock := lockedWrite1;
-                            clocks := clockWrite1;
-                            putBroadcast:
-                                if ((j) <= ((NUM_REPLICAS) - (1))) {
-                                    await (Len(replicasNetwork[j])) < (BUFFER_SIZE);
-                                    replicasWrite2 := [replicasNetwork EXCEPT ![j] = Append(replicasNetwork[j], putReq)];
-                                    j := (j) + (1);
-                                    replicasWrite3 := replicasWrite2;
-                                    replicasNetwork := replicasWrite3;
-                                    goto putBroadcast;
-                                } else {
-                                    replicasWrite3 := replicasNetwork;
-                                    replicasNetwork := replicasWrite3;
-                                };
-
-                            putResponse:
-                                if ((i) < (Cardinality(ReplicaSet))) {
-                                    clientIdRead6 := (self) - ((NUM_CLIENTS) * (PUT_ORDER));
-                                    await (Len(clientsNetwork[clientIdRead6])) > (0);
-                                    with (msg2 = Head(clientsNetwork[clientIdRead6])) {
-                                        clientsWrite4 := [clientsNetwork EXCEPT ![clientIdRead6] = Tail(clientsNetwork[clientIdRead6])];
-                                        clientsRead0 := msg2;
-                                    };
-                                    putResp := clientsRead0;
-                                    assert ((putResp).type) = (PUT_RESPONSE);
-                                    i := (i) + (1);
-                                    clientsWrite5 := clientsWrite4;
-                                    lockedWrite2 := lock;
-                                    clientsNetwork := clientsWrite5;
-                                    lock := lockedWrite2;
-                                    goto putResponse;
-                                } else {
-                                    clientIdRead7 := (self) - ((NUM_CLIENTS) * (PUT_ORDER));
-                                    lockedWrite1 := [lock EXCEPT ![clientIdRead7] = FALSE];
-                                    clientsWrite5 := clientsNetwork;
-                                    lockedWrite2 := lockedWrite1;
-                                    clientsNetwork := clientsWrite5;
-                                    lock := lockedWrite2;
-                                };
-
-                            putComplete:
-                                outsideWrite1 := PUT_RESPONSE;
-                                out := outsideWrite1;
-
-                        };
-                    };
-
-                putCheckSpin:
-                    spinRead0 := spinLocal0;
-                    if (~(spinRead0)) {
-                        continue := FALSE;
-                        goto putLoop;
-                    } else {
-                        goto putLoop;
-                    };
-
-            };
-
-    }
-    fair process (DisconnectClient \in DisconnectSet)
-<<<<<<< HEAD
-    variables msg, j, clientIdRead13, lockedRead1, clientIdRead14, clientIdRead15, clockWrite2, clockWrite3, replicasWrite4, replicasWrite5;
-=======
-    variables msg, j;
->>>>>>> 2d89379e
-    {
-        sendDisconnectRequest:
-            clientIdRead13 := (self) - ((NUM_CLIENTS) * (DISCONNECT_ORDER));
-            await ~(lock[clientIdRead13]);
-            lockedRead1 := FALSE;
-            if (~(lockedRead1)) {
-                clientIdRead14 := (self) - ((NUM_CLIENTS) * (DISCONNECT_ORDER));
-                msg := [op |-> DISCONNECT_MSG, client |-> clientIdRead14];
-                clientIdRead15 := (self) - ((NUM_CLIENTS) * (DISCONNECT_ORDER));
-                clockWrite2 := [clocks EXCEPT ![clientIdRead15] = -(1)];
-                j := 0;
-                clockWrite3 := clockWrite2;
-                clocks := clockWrite3;
-            } else {
-                clockWrite3 := clocks;
-                clocks := clockWrite3;
-            };
-        disconnectBroadcast:
-            if ((j) <= ((NUM_REPLICAS) - (1))) {
-                await (Len(replicasNetwork[j])) < (BUFFER_SIZE);
-                replicasWrite4 := [replicasNetwork EXCEPT ![j] = Append(replicasNetwork[j], msg)];
-                j := (j) + (1);
-                replicasWrite5 := replicasWrite4;
-                replicasNetwork := replicasWrite5;
-                goto disconnectBroadcast;
-            } else {
-                replicasWrite5 := replicasNetwork;
-                replicasNetwork := replicasWrite5;
-            };
-
-    }
-    fair process (ClockUpdateClient \in NullSet)
-<<<<<<< HEAD
-    variables spinLocal1 = TRUE, continue = TRUE, j, msg, clientIdRead16, clockRead5, clientIdRead17, clockRead6, clientIdRead18, clockWrite4, clientIdRead19, clientIdRead20, clockRead7, replicasWrite6, replicasWrite7, spinRead1;
-=======
-    variables spinLocal1 = TRUE, continue = TRUE, j, msg;
->>>>>>> 2d89379e
-    {
-        clockUpdateLoop:
-            if (continue) {
-                clientIdRead16 := (self) - ((NUM_CLIENTS) * (NULL_ORDER));
-                clockRead5 := clocks[clientIdRead16];
-                if ((clockRead5) = (-(1))) {
-                    continue := FALSE;
-                } else {
-                    clientIdRead17 := (self) - ((NUM_CLIENTS) * (NULL_ORDER));
-                    clockRead6 := clocks[clientIdRead17];
-                    clientIdRead18 := (self) - ((NUM_CLIENTS) * (NULL_ORDER));
-                    clockWrite4 := [clocks EXCEPT ![clientIdRead18] = (clockRead6) + (1)];
-                    clientIdRead19 := (self) - ((NUM_CLIENTS) * (NULL_ORDER));
-                    clientIdRead20 := (self) - ((NUM_CLIENTS) * (NULL_ORDER));
-                    clockRead7 := clockWrite4[clientIdRead20];
-                    msg := [op |-> NULL_MSG, client |-> clientIdRead19, timestamp |-> clockRead7];
-                    j := 0;
-                    clocks := clockWrite4;
-                    nullBroadcast:
-                        if ((j) <= ((NUM_REPLICAS) - (1))) {
-                            await (Len(replicasNetwork[j])) < (BUFFER_SIZE);
-                            replicasWrite6 := [replicasNetwork EXCEPT ![j] = Append(replicasNetwork[j], msg)];
-                            j := (j) + (1);
-                            replicasWrite7 := replicasWrite6;
-                            replicasNetwork := replicasWrite7;
-                            goto nullBroadcast;
-                        } else {
-                            replicasWrite7 := replicasNetwork;
-                            replicasNetwork := replicasWrite7;
-                        };
-
-                };
-                nullCheckSpin:
-                    spinRead1 := spinLocal1;
-                    if (~(spinRead1)) {
-                        continue := FALSE;
-                        goto clockUpdateLoop;
-                    } else {
-                        goto clockUpdateLoop;
-                    };
-
-            };
-
-    }
-}
-\* END PLUSCAL TRANSLATION
-
-
-***************************************************************************)
-\* BEGIN TRANSLATION
-\* Process variable i of process Replica at line 679 col 148 changed to i_
-\* Process variable continue of process Replica at line 679 col 271 changed to continue_
-\* Process variable msg of process Replica at line 679 col 310 changed to msg_
-\* Process variable continue of process GetClient at line 817 col 33 changed to continue_G
-\* Process variable continue of process PutClient at line 897 col 34 changed to continue_P
-\* Process variable j of process PutClient at line 897 col 54 changed to j_
-\* Process variable msg of process DisconnectClient at line 985 col 15 changed to msg_D
-\* Process variable j of process DisconnectClient at line 985 col 20 changed to j_D
-CONSTANT defaultInitValue
-VARIABLES replicasNetwork, clientsNetwork, lock, cid, out, clocks,
-          replicasRead, replicasWrite, kvRead, clientsWrite, clientsWrite0,
-          kvWrite, kvWrite0, clientsWrite1, clientIdRead, lockedRead,
-          clientIdRead0, clockRead, clientIdRead1, clockRead0, clientIdRead2,
-          clockWrite, keyRead, clientIdRead3, clientIdRead4, clockRead1,
-          replicasWrite0, clientsRead, clientsWrite2, outsideWrite,
-          clockWrite0, replicasWrite1, clientsWrite3, outsideWrite0, spinRead,
-          clientIdRead5, clockRead2, clientIdRead6, clockRead3, clientIdRead7,
-          clockWrite1, keyRead0, valueRead, clientIdRead8, clientIdRead9,
-          clockRead4, clientIdRead10, lockedWrite, replicasWrite2,
-          replicasWrite3, clientsRead0, clientsWrite4, clientsWrite5,
-          lockedWrite0, outsideWrite1, spinRead0, clientIdRead11, lockedRead0,
-          clientIdRead12, clientIdRead13, clockWrite2, replicasWrite4,
-          replicasWrite5, clientIdRead14, clockRead5, clientIdRead15,
-          clockRead6, clientIdRead16, clockWrite3, clientIdRead17,
-          clientIdRead18, clockRead7, replicasWrite6, replicasWrite7,
-          spinRead1, pc
-
-(* define statement *)
-NUM_NODES == (NUM_REPLICAS) + (NUM_CLIENTS)
-ReplicaSet == (0) .. ((NUM_REPLICAS) - (1))
-ClientSet == (NUM_REPLICAS) .. ((NUM_NODES) - (1))
-
-VARIABLES kvLocal, liveClients, pendingRequests, stableMessages, i_,
-          firstPending, timestamp, nextClient, lowestPending, chooseMessage,
-          currentClocks, minClock, continue_, pendingClients, clientsIter,
-<<<<<<< HEAD
-          msg_, ok, key, val, replicasRead, replicasWrite, kvRead,
-          clientsWrite, clientsWrite0, kvWrite, kvWrite0, clientsWrite1,
-          spinLocal, continue_G, getReq, getResp, clientIdRead, lockedRead,
-          clientIdRead0, clockRead, clientIdRead1, lockedWrite, clientIdRead2,
-          clockRead0, clientIdRead3, clockWrite, keyRead, clientIdRead4,
-          clientIdRead5, clockRead1, replicasWrite0, clientsRead,
-          clientsWrite2, outsideWrite, lockedWrite0, clockWrite0,
-          replicasWrite1, clientsWrite3, outsideWrite0, spinRead, spinLocal0,
-          continue_P, i, j_, putReq, putResp, clientIdRead6, lockedRead0,
-          clientIdRead7, clockRead2, clientIdRead8, clockRead3, clientIdRead9,
-          clockWrite1, keyRead0, valueRead, clientIdRead10, clientIdRead11,
-          clockRead4, clientIdRead12, lockedWrite1, replicasWrite2,
-          replicasWrite3, clientsRead0, clientsWrite4, clientsWrite5,
-          lockedWrite2, outsideWrite1, spinRead0, msg_D, j_D, clientIdRead13,
-          lockedRead1, clientIdRead14, clientIdRead15, clockWrite2,
-          clockWrite3, replicasWrite4, replicasWrite5, spinLocal1, continue,
-          j, msg, clientIdRead16, clockRead5, clientIdRead17, clockRead6,
-          clientIdRead18, clockWrite4, clientIdRead19, clientIdRead20,
-          clockRead7, replicasWrite6, replicasWrite7, spinRead1
-
-vars == << replicasNetwork, clientsNetwork, lock, cid, out, clocks, pc,
-           kvLocal, liveClients, pendingRequests, stableMessages, i_,
-           firstPending, timestamp, nextClient, lowestPending, chooseMessage,
-           currentClocks, minClock, continue_, pendingClients, clientsIter,
-           msg_, ok, key, val, replicasRead, replicasWrite, kvRead,
-           clientsWrite, clientsWrite0, kvWrite, kvWrite0, clientsWrite1,
-           spinLocal, continue_G, getReq, getResp, clientIdRead, lockedRead,
-           clientIdRead0, clockRead, clientIdRead1, lockedWrite,
-           clientIdRead2, clockRead0, clientIdRead3, clockWrite, keyRead,
-           clientIdRead4, clientIdRead5, clockRead1, replicasWrite0,
-           clientsRead, clientsWrite2, outsideWrite, lockedWrite0,
-           clockWrite0, replicasWrite1, clientsWrite3, outsideWrite0,
-           spinRead, spinLocal0, continue_P, i, j_, putReq, putResp,
-           clientIdRead6, lockedRead0, clientIdRead7, clockRead2,
-           clientIdRead8, clockRead3, clientIdRead9, clockWrite1, keyRead0,
-           valueRead, clientIdRead10, clientIdRead11, clockRead4,
-           clientIdRead12, lockedWrite1, replicasWrite2, replicasWrite3,
-           clientsRead0, clientsWrite4, clientsWrite5, lockedWrite2,
-           outsideWrite1, spinRead0, msg_D, j_D, clientIdRead13, lockedRead1,
-           clientIdRead14, clientIdRead15, clockWrite2, clockWrite3,
-           replicasWrite4, replicasWrite5, spinLocal1, continue, j, msg,
-           clientIdRead16, clockRead5, clientIdRead17, clockRead6,
-           clientIdRead18, clockWrite4, clientIdRead19, clientIdRead20,
-           clockRead7, replicasWrite6, replicasWrite7, spinRead1 >>
-=======
-          msg_, ok, key, val, spinLocal, continue_G, getReq, getResp,
-          spinLocal0, continue_P, i, j_, putReq, putResp, msg_D, j_D,
-          spinLocal1, continue, j, msg
-
-vars == << replicasNetwork, clientsNetwork, lock, cid, out, clocks,
-           replicasRead, replicasWrite, kvRead, clientsWrite, clientsWrite0,
-           kvWrite, kvWrite0, clientsWrite1, clientIdRead, lockedRead,
-           clientIdRead0, clockRead, clientIdRead1, clockRead0, clientIdRead2,
-           clockWrite, keyRead, clientIdRead3, clientIdRead4, clockRead1,
-           replicasWrite0, clientsRead, clientsWrite2, outsideWrite,
-           clockWrite0, replicasWrite1, clientsWrite3, outsideWrite0,
-           spinRead, clientIdRead5, clockRead2, clientIdRead6, clockRead3,
-           clientIdRead7, clockWrite1, keyRead0, valueRead, clientIdRead8,
-           clientIdRead9, clockRead4, clientIdRead10, lockedWrite,
-           replicasWrite2, replicasWrite3, clientsRead0, clientsWrite4,
-           clientsWrite5, lockedWrite0, outsideWrite1, spinRead0,
-           clientIdRead11, lockedRead0, clientIdRead12, clientIdRead13,
-           clockWrite2, replicasWrite4, replicasWrite5, clientIdRead14,
-           clockRead5, clientIdRead15, clockRead6, clientIdRead16,
-           clockWrite3, clientIdRead17, clientIdRead18, clockRead7,
-           replicasWrite6, replicasWrite7, spinRead1, pc, kvLocal,
-           liveClients, pendingRequests, stableMessages, i_, firstPending,
-           timestamp, nextClient, lowestPending, chooseMessage, currentClocks,
-           minClock, continue_, pendingClients, clientsIter, msg_, ok, key,
-           val, spinLocal, continue_G, getReq, getResp, spinLocal0,
-           continue_P, i, j_, putReq, putResp, msg_D, j_D, spinLocal1,
-           continue, j, msg >>
->>>>>>> 2d89379e
-
-ProcSet == (ReplicaSet) \cup (GetSet) \cup (PutSet) \cup (DisconnectSet) \cup (NullSet)
-
-Init == (* Global variables *)
-        /\ replicasNetwork = [id \in ReplicaSet |-> <<>>]
-        /\ clientsNetwork = [id \in ClientSet |-> <<>>]
-        /\ lock = [c \in ClientSet |-> FALSE]
-        /\ cid = 0
-        /\ out = 0
-        /\ clocks = [c \in ClientSet |-> 0]
-        /\ replicasRead = defaultInitValue
-        /\ replicasWrite = defaultInitValue
-        /\ kvRead = defaultInitValue
-        /\ clientsWrite = defaultInitValue
-        /\ clientsWrite0 = defaultInitValue
-        /\ kvWrite = defaultInitValue
-        /\ kvWrite0 = defaultInitValue
-        /\ clientsWrite1 = defaultInitValue
-        /\ clientIdRead = defaultInitValue
-        /\ lockedRead = defaultInitValue
-        /\ clientIdRead0 = defaultInitValue
-        /\ clockRead = defaultInitValue
-        /\ clientIdRead1 = defaultInitValue
-        /\ clockRead0 = defaultInitValue
-        /\ clientIdRead2 = defaultInitValue
-        /\ clockWrite = defaultInitValue
-        /\ keyRead = defaultInitValue
-        /\ clientIdRead3 = defaultInitValue
-        /\ clientIdRead4 = defaultInitValue
-        /\ clockRead1 = defaultInitValue
-        /\ replicasWrite0 = defaultInitValue
-        /\ clientsRead = defaultInitValue
-        /\ clientsWrite2 = defaultInitValue
-        /\ outsideWrite = defaultInitValue
-        /\ clockWrite0 = defaultInitValue
-        /\ replicasWrite1 = defaultInitValue
-        /\ clientsWrite3 = defaultInitValue
-        /\ outsideWrite0 = defaultInitValue
-        /\ spinRead = defaultInitValue
-        /\ clientIdRead5 = defaultInitValue
-        /\ clockRead2 = defaultInitValue
-        /\ clientIdRead6 = defaultInitValue
-        /\ clockRead3 = defaultInitValue
-        /\ clientIdRead7 = defaultInitValue
-        /\ clockWrite1 = defaultInitValue
-        /\ keyRead0 = defaultInitValue
-        /\ valueRead = defaultInitValue
-        /\ clientIdRead8 = defaultInitValue
-        /\ clientIdRead9 = defaultInitValue
-        /\ clockRead4 = defaultInitValue
-        /\ clientIdRead10 = defaultInitValue
-        /\ lockedWrite = defaultInitValue
-        /\ replicasWrite2 = defaultInitValue
-        /\ replicasWrite3 = defaultInitValue
-        /\ clientsRead0 = defaultInitValue
-        /\ clientsWrite4 = defaultInitValue
-        /\ clientsWrite5 = defaultInitValue
-        /\ lockedWrite0 = defaultInitValue
-        /\ outsideWrite1 = defaultInitValue
-        /\ spinRead0 = defaultInitValue
-        /\ clientIdRead11 = defaultInitValue
-        /\ lockedRead0 = defaultInitValue
-        /\ clientIdRead12 = defaultInitValue
-        /\ clientIdRead13 = defaultInitValue
-        /\ clockWrite2 = defaultInitValue
-        /\ replicasWrite4 = defaultInitValue
-        /\ replicasWrite5 = defaultInitValue
-        /\ clientIdRead14 = defaultInitValue
-        /\ clockRead5 = defaultInitValue
-        /\ clientIdRead15 = defaultInitValue
-        /\ clockRead6 = defaultInitValue
-        /\ clientIdRead16 = defaultInitValue
-        /\ clockWrite3 = defaultInitValue
-        /\ clientIdRead17 = defaultInitValue
-        /\ clientIdRead18 = defaultInitValue
-        /\ clockRead7 = defaultInitValue
-        /\ replicasWrite6 = defaultInitValue
-        /\ replicasWrite7 = defaultInitValue
-        /\ spinRead1 = defaultInitValue
-        (* Process Replica *)
-        /\ kvLocal = [self \in ReplicaSet |-> [k \in KeySpace |-> NULL]]
-        /\ liveClients = [self \in ReplicaSet |-> ClientSet]
-        /\ pendingRequests = [self \in ReplicaSet |-> [c \in liveClients[self] |-> <<>>]]
-        /\ stableMessages = [self \in ReplicaSet |-> <<>>]
-        /\ i_ = [self \in ReplicaSet |-> defaultInitValue]
-        /\ firstPending = [self \in ReplicaSet |-> defaultInitValue]
-        /\ timestamp = [self \in ReplicaSet |-> defaultInitValue]
-        /\ nextClient = [self \in ReplicaSet |-> defaultInitValue]
-        /\ lowestPending = [self \in ReplicaSet |-> defaultInitValue]
-        /\ chooseMessage = [self \in ReplicaSet |-> defaultInitValue]
-        /\ currentClocks = [self \in ReplicaSet |-> [c \in liveClients[self] |-> 0]]
-        /\ minClock = [self \in ReplicaSet |-> defaultInitValue]
-        /\ continue_ = [self \in ReplicaSet |-> defaultInitValue]
-        /\ pendingClients = [self \in ReplicaSet |-> defaultInitValue]
-        /\ clientsIter = [self \in ReplicaSet |-> defaultInitValue]
-        /\ msg_ = [self \in ReplicaSet |-> defaultInitValue]
-        /\ ok = [self \in ReplicaSet |-> defaultInitValue]
-        /\ key = [self \in ReplicaSet |-> defaultInitValue]
-        /\ val = [self \in ReplicaSet |-> defaultInitValue]
-        (* Process GetClient *)
-        /\ spinLocal = [self \in GetSet |-> TRUE]
-        /\ continue_G = [self \in GetSet |-> TRUE]
-        /\ getReq = [self \in GetSet |-> defaultInitValue]
-        /\ getResp = [self \in GetSet |-> defaultInitValue]
-<<<<<<< HEAD
-        /\ clientIdRead = [self \in GetSet |-> defaultInitValue]
-        /\ lockedRead = [self \in GetSet |-> defaultInitValue]
-        /\ clientIdRead0 = [self \in GetSet |-> defaultInitValue]
-        /\ clockRead = [self \in GetSet |-> defaultInitValue]
-        /\ clientIdRead1 = [self \in GetSet |-> defaultInitValue]
-        /\ lockedWrite = [self \in GetSet |-> defaultInitValue]
-        /\ clientIdRead2 = [self \in GetSet |-> defaultInitValue]
-        /\ clockRead0 = [self \in GetSet |-> defaultInitValue]
-        /\ clientIdRead3 = [self \in GetSet |-> defaultInitValue]
-        /\ clockWrite = [self \in GetSet |-> defaultInitValue]
-        /\ keyRead = [self \in GetSet |-> defaultInitValue]
-        /\ clientIdRead4 = [self \in GetSet |-> defaultInitValue]
-        /\ clientIdRead5 = [self \in GetSet |-> defaultInitValue]
-        /\ clockRead1 = [self \in GetSet |-> defaultInitValue]
-        /\ replicasWrite0 = [self \in GetSet |-> defaultInitValue]
-        /\ clientsRead = [self \in GetSet |-> defaultInitValue]
-        /\ clientsWrite2 = [self \in GetSet |-> defaultInitValue]
-        /\ outsideWrite = [self \in GetSet |-> defaultInitValue]
-        /\ lockedWrite0 = [self \in GetSet |-> defaultInitValue]
-        /\ clockWrite0 = [self \in GetSet |-> defaultInitValue]
-        /\ replicasWrite1 = [self \in GetSet |-> defaultInitValue]
-        /\ clientsWrite3 = [self \in GetSet |-> defaultInitValue]
-        /\ outsideWrite0 = [self \in GetSet |-> defaultInitValue]
-        /\ spinRead = [self \in GetSet |-> defaultInitValue]
-=======
->>>>>>> 2d89379e
-        (* Process PutClient *)
-        /\ spinLocal0 = [self \in PutSet |-> TRUE]
-        /\ continue_P = [self \in PutSet |-> TRUE]
-        /\ i = [self \in PutSet |-> defaultInitValue]
-        /\ j_ = [self \in PutSet |-> defaultInitValue]
-        /\ putReq = [self \in PutSet |-> defaultInitValue]
-        /\ putResp = [self \in PutSet |-> defaultInitValue]
-<<<<<<< HEAD
-        /\ clientIdRead6 = [self \in PutSet |-> defaultInitValue]
-        /\ lockedRead0 = [self \in PutSet |-> defaultInitValue]
-        /\ clientIdRead7 = [self \in PutSet |-> defaultInitValue]
-        /\ clockRead2 = [self \in PutSet |-> defaultInitValue]
-        /\ clientIdRead8 = [self \in PutSet |-> defaultInitValue]
-        /\ clockRead3 = [self \in PutSet |-> defaultInitValue]
-        /\ clientIdRead9 = [self \in PutSet |-> defaultInitValue]
-        /\ clockWrite1 = [self \in PutSet |-> defaultInitValue]
-        /\ keyRead0 = [self \in PutSet |-> defaultInitValue]
-        /\ valueRead = [self \in PutSet |-> defaultInitValue]
-        /\ clientIdRead10 = [self \in PutSet |-> defaultInitValue]
-        /\ clientIdRead11 = [self \in PutSet |-> defaultInitValue]
-        /\ clockRead4 = [self \in PutSet |-> defaultInitValue]
-        /\ clientIdRead12 = [self \in PutSet |-> defaultInitValue]
-        /\ lockedWrite1 = [self \in PutSet |-> defaultInitValue]
-        /\ replicasWrite2 = [self \in PutSet |-> defaultInitValue]
-        /\ replicasWrite3 = [self \in PutSet |-> defaultInitValue]
-        /\ clientsRead0 = [self \in PutSet |-> defaultInitValue]
-        /\ clientsWrite4 = [self \in PutSet |-> defaultInitValue]
-        /\ clientsWrite5 = [self \in PutSet |-> defaultInitValue]
-        /\ lockedWrite2 = [self \in PutSet |-> defaultInitValue]
-        /\ outsideWrite1 = [self \in PutSet |-> defaultInitValue]
-        /\ spinRead0 = [self \in PutSet |-> defaultInitValue]
-        (* Process DisconnectClient *)
-        /\ msg_D = [self \in DisconnectSet |-> defaultInitValue]
-        /\ j_D = [self \in DisconnectSet |-> defaultInitValue]
-        /\ clientIdRead13 = [self \in DisconnectSet |-> defaultInitValue]
-        /\ lockedRead1 = [self \in DisconnectSet |-> defaultInitValue]
-        /\ clientIdRead14 = [self \in DisconnectSet |-> defaultInitValue]
-        /\ clientIdRead15 = [self \in DisconnectSet |-> defaultInitValue]
-        /\ clockWrite2 = [self \in DisconnectSet |-> defaultInitValue]
-        /\ clockWrite3 = [self \in DisconnectSet |-> defaultInitValue]
-        /\ replicasWrite4 = [self \in DisconnectSet |-> defaultInitValue]
-        /\ replicasWrite5 = [self \in DisconnectSet |-> defaultInitValue]
-=======
-        (* Process DisconnectClient *)
-        /\ msg_D = [self \in DisconnectSet |-> defaultInitValue]
-        /\ j_D = [self \in DisconnectSet |-> defaultInitValue]
->>>>>>> 2d89379e
-        (* Process ClockUpdateClient *)
-        /\ spinLocal1 = [self \in NullSet |-> TRUE]
-        /\ continue = [self \in NullSet |-> TRUE]
-        /\ j = [self \in NullSet |-> defaultInitValue]
-        /\ msg = [self \in NullSet |-> defaultInitValue]
-<<<<<<< HEAD
-        /\ clientIdRead16 = [self \in NullSet |-> defaultInitValue]
-        /\ clockRead5 = [self \in NullSet |-> defaultInitValue]
-        /\ clientIdRead17 = [self \in NullSet |-> defaultInitValue]
-        /\ clockRead6 = [self \in NullSet |-> defaultInitValue]
-        /\ clientIdRead18 = [self \in NullSet |-> defaultInitValue]
-        /\ clockWrite4 = [self \in NullSet |-> defaultInitValue]
-        /\ clientIdRead19 = [self \in NullSet |-> defaultInitValue]
-        /\ clientIdRead20 = [self \in NullSet |-> defaultInitValue]
-        /\ clockRead7 = [self \in NullSet |-> defaultInitValue]
-        /\ replicasWrite6 = [self \in NullSet |-> defaultInitValue]
-        /\ replicasWrite7 = [self \in NullSet |-> defaultInitValue]
-        /\ spinRead1 = [self \in NullSet |-> defaultInitValue]
-=======
->>>>>>> 2d89379e
-        /\ pc = [self \in ProcSet |-> CASE self \in ReplicaSet -> "replicaLoop"
-                                        [] self \in GetSet -> "getLoop"
-                                        [] self \in PutSet -> "putLoop"
-                                        [] self \in DisconnectSet -> "sendDisconnectRequest"
-                                        [] self \in NullSet -> "clockUpdateLoop"]
-
-replicaLoop(self) == /\ pc[self] = "replicaLoop"
-                     /\ IF TRUE
-                           THEN /\ stableMessages' = [stableMessages EXCEPT ![self] = <<>>]
-                                /\ continue_' = [continue_ EXCEPT ![self] = TRUE]
-                                /\ pc' = [pc EXCEPT ![self] = "receiveClientRequest"]
-                           ELSE /\ pc' = [pc EXCEPT ![self] = "Done"]
-                                /\ UNCHANGED << stableMessages, continue_ >>
-                     /\ UNCHANGED << replicasNetwork, clientsNetwork, lock,
-<<<<<<< HEAD
-                                     cid, out, clocks, kvLocal, liveClients,
-                                     pendingRequests, i_, firstPending,
-                                     timestamp, nextClient, lowestPending,
-                                     chooseMessage, currentClocks, minClock,
-                                     pendingClients, clientsIter, msg_, ok,
-                                     key, val, replicasRead, replicasWrite,
-                                     kvRead, clientsWrite, clientsWrite0,
-                                     kvWrite, kvWrite0, clientsWrite1,
-                                     spinLocal, continue_G, getReq, getResp,
-                                     clientIdRead, lockedRead, clientIdRead0,
-                                     clockRead, clientIdRead1, lockedWrite,
-                                     clientIdRead2, clockRead0, clientIdRead3,
-                                     clockWrite, keyRead, clientIdRead4,
-                                     clientIdRead5, clockRead1, replicasWrite0,
-                                     clientsRead, clientsWrite2, outsideWrite,
-                                     lockedWrite0, clockWrite0, replicasWrite1,
-                                     clientsWrite3, outsideWrite0, spinRead,
-                                     spinLocal0, continue_P, i, j_, putReq,
-                                     putResp, clientIdRead6, lockedRead0,
-                                     clientIdRead7, clockRead2, clientIdRead8,
-                                     clockRead3, clientIdRead9, clockWrite1,
-                                     keyRead0, valueRead, clientIdRead10,
-                                     clientIdRead11, clockRead4,
-                                     clientIdRead12, lockedWrite1,
-                                     replicasWrite2, replicasWrite3,
-                                     clientsRead0, clientsWrite4,
-                                     clientsWrite5, lockedWrite2,
-                                     outsideWrite1, spinRead0, msg_D, j_D,
-                                     clientIdRead13, lockedRead1,
-                                     clientIdRead14, clientIdRead15,
-                                     clockWrite2, clockWrite3, replicasWrite4,
-                                     replicasWrite5, spinLocal1, continue, j,
-                                     msg, clientIdRead16, clockRead5,
-                                     clientIdRead17, clockRead6,
-                                     clientIdRead18, clockWrite4,
-                                     clientIdRead19, clientIdRead20,
-=======
-                                     cid, out, clocks, replicasRead,
-                                     replicasWrite, kvRead, clientsWrite,
-                                     clientsWrite0, kvWrite, kvWrite0,
-                                     clientsWrite1, clientIdRead, lockedRead,
-                                     clientIdRead0, clockRead, clientIdRead1,
-                                     clockRead0, clientIdRead2, clockWrite,
-                                     keyRead, clientIdRead3, clientIdRead4,
-                                     clockRead1, replicasWrite0, clientsRead,
-                                     clientsWrite2, outsideWrite, clockWrite0,
-                                     replicasWrite1, clientsWrite3,
-                                     outsideWrite0, spinRead, clientIdRead5,
-                                     clockRead2, clientIdRead6, clockRead3,
-                                     clientIdRead7, clockWrite1, keyRead0,
-                                     valueRead, clientIdRead8, clientIdRead9,
-                                     clockRead4, clientIdRead10, lockedWrite,
-                                     replicasWrite2, replicasWrite3,
-                                     clientsRead0, clientsWrite4,
-                                     clientsWrite5, lockedWrite0,
-                                     outsideWrite1, spinRead0, clientIdRead11,
-                                     lockedRead0, clientIdRead12,
-                                     clientIdRead13, clockWrite2,
-                                     replicasWrite4, replicasWrite5,
-                                     clientIdRead14, clockRead5,
-                                     clientIdRead15, clockRead6,
-                                     clientIdRead16, clockWrite3,
-                                     clientIdRead17, clientIdRead18,
->>>>>>> 2d89379e
-                                     clockRead7, replicasWrite6,
-                                     replicasWrite7, spinRead1, kvLocal,
-                                     liveClients, pendingRequests, i_,
-                                     firstPending, timestamp, nextClient,
-                                     lowestPending, chooseMessage,
-                                     currentClocks, minClock, pendingClients,
-                                     clientsIter, msg_, ok, key, val,
-                                     spinLocal, continue_G, getReq, getResp,
-                                     spinLocal0, continue_P, i, j_, putReq,
-                                     putResp, msg_D, j_D, spinLocal1, continue,
-                                     j, msg >>
-
-receiveClientRequest(self) == /\ pc[self] = "receiveClientRequest"
-                              /\ (Len(replicasNetwork[self])) > (0)
-                              /\ LET msg0 == Head(replicasNetwork[self]) IN
-                                   /\ replicasWrite' = [replicasNetwork EXCEPT ![self] = Tail(replicasNetwork[self])]
-                                   /\ replicasRead' = msg0
-                              /\ msg_' = [msg_ EXCEPT ![self] = replicasRead']
-                              /\ replicasNetwork' = replicasWrite'
-                              /\ pc' = [pc EXCEPT ![self] = "clientDisconnected"]
-                              /\ UNCHANGED << clientsNetwork, lock, cid, out,
-                                              clocks, kvRead, clientsWrite,
-                                              clientsWrite0, kvWrite, kvWrite0,
-<<<<<<< HEAD
-                                              clientsWrite1, spinLocal,
-                                              continue_G, getReq, getResp,
-                                              clientIdRead, lockedRead,
-                                              clientIdRead0, clockRead,
-                                              clientIdRead1, lockedWrite,
-                                              clientIdRead2, clockRead0,
-                                              clientIdRead3, clockWrite,
-                                              keyRead, clientIdRead4,
-                                              clientIdRead5, clockRead1,
-                                              replicasWrite0, clientsRead,
-                                              clientsWrite2, outsideWrite,
-                                              lockedWrite0, clockWrite0,
-                                              replicasWrite1, clientsWrite3,
-                                              outsideWrite0, spinRead,
-                                              spinLocal0, continue_P, i, j_,
-                                              putReq, putResp, clientIdRead6,
-                                              lockedRead0, clientIdRead7,
-                                              clockRead2, clientIdRead8,
-                                              clockRead3, clientIdRead9,
-                                              clockWrite1, keyRead0, valueRead,
-                                              clientIdRead10, clientIdRead11,
-                                              clockRead4, clientIdRead12,
-                                              lockedWrite1, replicasWrite2,
-                                              replicasWrite3, clientsRead0,
-                                              clientsWrite4, clientsWrite5,
-                                              lockedWrite2, outsideWrite1,
-                                              spinRead0, msg_D, j_D,
-                                              clientIdRead13, lockedRead1,
-                                              clientIdRead14, clientIdRead15,
-                                              clockWrite2, clockWrite3,
-                                              replicasWrite4, replicasWrite5,
-                                              spinLocal1, continue, j, msg,
-                                              clientIdRead16, clockRead5,
-                                              clientIdRead17, clockRead6,
-                                              clientIdRead18, clockWrite4,
-                                              clientIdRead19, clientIdRead20,
-                                              clockRead7, replicasWrite6,
-                                              replicasWrite7, spinRead1 >>
-=======
-                                              clientsWrite1, clientIdRead,
-                                              lockedRead, clientIdRead0,
-                                              clockRead, clientIdRead1,
-                                              clockRead0, clientIdRead2,
-                                              clockWrite, keyRead,
-                                              clientIdRead3, clientIdRead4,
-                                              clockRead1, replicasWrite0,
-                                              clientsRead, clientsWrite2,
-                                              outsideWrite, clockWrite0,
-                                              replicasWrite1, clientsWrite3,
-                                              outsideWrite0, spinRead,
-                                              clientIdRead5, clockRead2,
-                                              clientIdRead6, clockRead3,
-                                              clientIdRead7, clockWrite1,
-                                              keyRead0, valueRead,
-                                              clientIdRead8, clientIdRead9,
-                                              clockRead4, clientIdRead10,
-                                              lockedWrite, replicasWrite2,
-                                              replicasWrite3, clientsRead0,
-                                              clientsWrite4, clientsWrite5,
-                                              lockedWrite0, outsideWrite1,
-                                              spinRead0, clientIdRead11,
-                                              lockedRead0, clientIdRead12,
-                                              clientIdRead13, clockWrite2,
-                                              replicasWrite4, replicasWrite5,
-                                              clientIdRead14, clockRead5,
-                                              clientIdRead15, clockRead6,
-                                              clientIdRead16, clockWrite3,
-                                              clientIdRead17, clientIdRead18,
-                                              clockRead7, replicasWrite6,
-                                              replicasWrite7, spinRead1,
-                                              kvLocal, liveClients,
-                                              pendingRequests, stableMessages,
-                                              i_, firstPending, timestamp,
-                                              nextClient, lowestPending,
-                                              chooseMessage, currentClocks,
-                                              minClock, continue_,
-                                              pendingClients, clientsIter, ok,
-                                              key, val, spinLocal, continue_G,
-                                              getReq, getResp, spinLocal0,
-                                              continue_P, i, j_, putReq,
-                                              putResp, msg_D, j_D, spinLocal1,
-                                              continue, j, msg >>
->>>>>>> 2d89379e
-
-clientDisconnected(self) == /\ pc[self] = "clientDisconnected"
-                            /\ IF ((msg_[self]).op) = (DISCONNECT_MSG)
-                                  THEN /\ liveClients' = [liveClients EXCEPT ![self] = (liveClients[self]) \ ({(msg_[self]).client})]
-                                  ELSE /\ TRUE
-                                       /\ UNCHANGED liveClients
-                            /\ pc' = [pc EXCEPT ![self] = "replicaGetRequest"]
-                            /\ UNCHANGED << replicasNetwork, clientsNetwork,
-<<<<<<< HEAD
-                                            lock, cid, out, clocks, kvLocal,
-                                            pendingRequests, stableMessages,
-                                            i_, firstPending, timestamp,
-                                            nextClient, lowestPending,
-                                            chooseMessage, currentClocks,
-                                            minClock, continue_,
-                                            pendingClients, clientsIter, msg_,
-                                            ok, key, val, replicasRead,
-                                            replicasWrite, kvRead,
-                                            clientsWrite, clientsWrite0,
-                                            kvWrite, kvWrite0, clientsWrite1,
-                                            spinLocal, continue_G, getReq,
-                                            getResp, clientIdRead, lockedRead,
-                                            clientIdRead0, clockRead,
-                                            clientIdRead1, lockedWrite,
-                                            clientIdRead2, clockRead0,
-                                            clientIdRead3, clockWrite, keyRead,
-                                            clientIdRead4, clientIdRead5,
-                                            clockRead1, replicasWrite0,
-                                            clientsRead, clientsWrite2,
-                                            outsideWrite, lockedWrite0,
-                                            clockWrite0, replicasWrite1,
-                                            clientsWrite3, outsideWrite0,
-                                            spinRead, spinLocal0, continue_P,
-                                            i, j_, putReq, putResp,
-                                            clientIdRead6, lockedRead0,
-                                            clientIdRead7, clockRead2,
-                                            clientIdRead8, clockRead3,
-                                            clientIdRead9, clockWrite1,
-                                            keyRead0, valueRead,
-                                            clientIdRead10, clientIdRead11,
-                                            clockRead4, clientIdRead12,
-                                            lockedWrite1, replicasWrite2,
-                                            replicasWrite3, clientsRead0,
-                                            clientsWrite4, clientsWrite5,
-                                            lockedWrite2, outsideWrite1,
-                                            spinRead0, msg_D, j_D,
-                                            clientIdRead13, lockedRead1,
-                                            clientIdRead14, clientIdRead15,
-                                            clockWrite2, clockWrite3,
-                                            replicasWrite4, replicasWrite5,
-                                            spinLocal1, continue, j, msg,
-                                            clientIdRead16, clockRead5,
-                                            clientIdRead17, clockRead6,
-                                            clientIdRead18, clockWrite4,
-                                            clientIdRead19, clientIdRead20,
-                                            clockRead7, replicasWrite6,
-                                            replicasWrite7, spinRead1 >>
-=======
-                                            lock, cid, out, clocks,
-                                            replicasRead, replicasWrite,
-                                            kvRead, clientsWrite,
-                                            clientsWrite0, kvWrite, kvWrite0,
-                                            clientsWrite1, clientIdRead,
-                                            lockedRead, clientIdRead0,
-                                            clockRead, clientIdRead1,
-                                            clockRead0, clientIdRead2,
-                                            clockWrite, keyRead, clientIdRead3,
-                                            clientIdRead4, clockRead1,
-                                            replicasWrite0, clientsRead,
-                                            clientsWrite2, outsideWrite,
-                                            clockWrite0, replicasWrite1,
-                                            clientsWrite3, outsideWrite0,
-                                            spinRead, clientIdRead5,
-                                            clockRead2, clientIdRead6,
-                                            clockRead3, clientIdRead7,
-                                            clockWrite1, keyRead0, valueRead,
-                                            clientIdRead8, clientIdRead9,
-                                            clockRead4, clientIdRead10,
-                                            lockedWrite, replicasWrite2,
-                                            replicasWrite3, clientsRead0,
-                                            clientsWrite4, clientsWrite5,
-                                            lockedWrite0, outsideWrite1,
-                                            spinRead0, clientIdRead11,
-                                            lockedRead0, clientIdRead12,
-                                            clientIdRead13, clockWrite2,
-                                            replicasWrite4, replicasWrite5,
-                                            clientIdRead14, clockRead5,
-                                            clientIdRead15, clockRead6,
-                                            clientIdRead16, clockWrite3,
-                                            clientIdRead17, clientIdRead18,
-                                            clockRead7, replicasWrite6,
-                                            replicasWrite7, spinRead1, kvLocal,
-                                            pendingRequests, stableMessages,
-                                            i_, firstPending, timestamp,
-                                            nextClient, lowestPending,
-                                            chooseMessage, currentClocks,
-                                            minClock, continue_,
-                                            pendingClients, clientsIter, msg_,
-                                            ok, key, val, spinLocal,
-                                            continue_G, getReq, getResp,
-                                            spinLocal0, continue_P, i, j_,
-                                            putReq, putResp, msg_D, j_D,
-                                            spinLocal1, continue, j, msg >>
->>>>>>> 2d89379e
-
-replicaGetRequest(self) == /\ pc[self] = "replicaGetRequest"
-                           /\ IF ((msg_[self]).op) = (GET_MSG)
-                                 THEN /\ Assert(((msg_[self]).client) \in (liveClients[self]),
-                                                "Failure of assertion at line 701, column 25.")
-                                      /\ currentClocks' = [currentClocks EXCEPT ![self][(msg_[self]).client] = (msg_[self]).timestamp]
-                                      /\ pendingRequests' = [pendingRequests EXCEPT ![self][(msg_[self]).client] = Append(pendingRequests[self][(msg_[self]).client], msg_[self])]
-                                 ELSE /\ TRUE
-                                      /\ UNCHANGED << pendingRequests,
-                                                      currentClocks >>
-                           /\ pc' = [pc EXCEPT ![self] = "replicaPutRequest"]
-                           /\ UNCHANGED << replicasNetwork, clientsNetwork,
-                                           lock, cid, out, clocks,
-                                           replicasRead, replicasWrite, kvRead,
-                                           clientsWrite, clientsWrite0,
-                                           kvWrite, kvWrite0, clientsWrite1,
-                                           clientIdRead, lockedRead,
-                                           clientIdRead0, clockRead,
-                                           clientIdRead1, lockedWrite,
-                                           clientIdRead2, clockRead0,
-                                           clientIdRead3, clockWrite, keyRead,
-                                           clientIdRead4, clientIdRead5,
-                                           clockRead1, replicasWrite0,
-                                           clientsRead, clientsWrite2,
-<<<<<<< HEAD
-                                           outsideWrite, lockedWrite0,
-                                           clockWrite0, replicasWrite1,
-                                           clientsWrite3, outsideWrite0,
-                                           spinRead, spinLocal0, continue_P, i,
-                                           j_, putReq, putResp, clientIdRead6,
-                                           lockedRead0, clientIdRead7,
-                                           clockRead2, clientIdRead8,
-                                           clockRead3, clientIdRead9,
-                                           clockWrite1, keyRead0, valueRead,
-                                           clientIdRead10, clientIdRead11,
-                                           clockRead4, clientIdRead12,
-                                           lockedWrite1, replicasWrite2,
-                                           replicasWrite3, clientsRead0,
-                                           clientsWrite4, clientsWrite5,
-                                           lockedWrite2, outsideWrite1,
-                                           spinRead0, msg_D, j_D,
-                                           clientIdRead13, lockedRead1,
-                                           clientIdRead14, clientIdRead15,
-                                           clockWrite2, clockWrite3,
-                                           replicasWrite4, replicasWrite5,
-                                           spinLocal1, continue, j, msg,
-                                           clientIdRead16, clockRead5,
-                                           clientIdRead17, clockRead6,
-                                           clientIdRead18, clockWrite4,
-                                           clientIdRead19, clientIdRead20,
-                                           clockRead7, replicasWrite6,
-                                           replicasWrite7, spinRead1 >>
-=======
-                                           outsideWrite, clockWrite0,
-                                           replicasWrite1, clientsWrite3,
-                                           outsideWrite0, spinRead,
-                                           clientIdRead5, clockRead2,
-                                           clientIdRead6, clockRead3,
-                                           clientIdRead7, clockWrite1,
-                                           keyRead0, valueRead, clientIdRead8,
-                                           clientIdRead9, clockRead4,
-                                           clientIdRead10, lockedWrite,
-                                           replicasWrite2, replicasWrite3,
-                                           clientsRead0, clientsWrite4,
-                                           clientsWrite5, lockedWrite0,
-                                           outsideWrite1, spinRead0,
-                                           clientIdRead11, lockedRead0,
-                                           clientIdRead12, clientIdRead13,
-                                           clockWrite2, replicasWrite4,
-                                           replicasWrite5, clientIdRead14,
-                                           clockRead5, clientIdRead15,
-                                           clockRead6, clientIdRead16,
-                                           clockWrite3, clientIdRead17,
-                                           clientIdRead18, clockRead7,
-                                           replicasWrite6, replicasWrite7,
-                                           spinRead1, kvLocal, liveClients,
-                                           stableMessages, i_, firstPending,
-                                           timestamp, nextClient,
-                                           lowestPending, chooseMessage,
-                                           minClock, continue_, pendingClients,
-                                           clientsIter, msg_, ok, key, val,
-                                           spinLocal, continue_G, getReq,
-                                           getResp, spinLocal0, continue_P, i,
-                                           j_, putReq, putResp, msg_D, j_D,
-                                           spinLocal1, continue, j, msg >>
->>>>>>> 2d89379e
-
-replicaPutRequest(self) == /\ pc[self] = "replicaPutRequest"
-                           /\ IF ((msg_[self]).op) = (PUT_MSG)
-                                 THEN /\ currentClocks' = [currentClocks EXCEPT ![self][(msg_[self]).client] = (msg_[self]).timestamp]
-                                      /\ pendingRequests' = [pendingRequests EXCEPT ![self][(msg_[self]).client] = Append(pendingRequests[self][(msg_[self]).client], msg_[self])]
-                                 ELSE /\ TRUE
-                                      /\ UNCHANGED << pendingRequests,
-                                                      currentClocks >>
-                           /\ pc' = [pc EXCEPT ![self] = "replicaNullRequest"]
-                           /\ UNCHANGED << replicasNetwork, clientsNetwork,
-                                           lock, cid, out, clocks,
-                                           replicasRead, replicasWrite, kvRead,
-                                           clientsWrite, clientsWrite0,
-                                           kvWrite, kvWrite0, clientsWrite1,
-                                           clientIdRead, lockedRead,
-                                           clientIdRead0, clockRead,
-                                           clientIdRead1, lockedWrite,
-                                           clientIdRead2, clockRead0,
-                                           clientIdRead3, clockWrite, keyRead,
-                                           clientIdRead4, clientIdRead5,
-                                           clockRead1, replicasWrite0,
-                                           clientsRead, clientsWrite2,
-<<<<<<< HEAD
-                                           outsideWrite, lockedWrite0,
-                                           clockWrite0, replicasWrite1,
-                                           clientsWrite3, outsideWrite0,
-                                           spinRead, spinLocal0, continue_P, i,
-                                           j_, putReq, putResp, clientIdRead6,
-                                           lockedRead0, clientIdRead7,
-                                           clockRead2, clientIdRead8,
-                                           clockRead3, clientIdRead9,
-                                           clockWrite1, keyRead0, valueRead,
-                                           clientIdRead10, clientIdRead11,
-                                           clockRead4, clientIdRead12,
-                                           lockedWrite1, replicasWrite2,
-                                           replicasWrite3, clientsRead0,
-                                           clientsWrite4, clientsWrite5,
-                                           lockedWrite2, outsideWrite1,
-                                           spinRead0, msg_D, j_D,
-                                           clientIdRead13, lockedRead1,
-                                           clientIdRead14, clientIdRead15,
-                                           clockWrite2, clockWrite3,
-                                           replicasWrite4, replicasWrite5,
-                                           spinLocal1, continue, j, msg,
-                                           clientIdRead16, clockRead5,
-                                           clientIdRead17, clockRead6,
-                                           clientIdRead18, clockWrite4,
-                                           clientIdRead19, clientIdRead20,
-                                           clockRead7, replicasWrite6,
-                                           replicasWrite7, spinRead1 >>
-=======
-                                           outsideWrite, clockWrite0,
-                                           replicasWrite1, clientsWrite3,
-                                           outsideWrite0, spinRead,
-                                           clientIdRead5, clockRead2,
-                                           clientIdRead6, clockRead3,
-                                           clientIdRead7, clockWrite1,
-                                           keyRead0, valueRead, clientIdRead8,
-                                           clientIdRead9, clockRead4,
-                                           clientIdRead10, lockedWrite,
-                                           replicasWrite2, replicasWrite3,
-                                           clientsRead0, clientsWrite4,
-                                           clientsWrite5, lockedWrite0,
-                                           outsideWrite1, spinRead0,
-                                           clientIdRead11, lockedRead0,
-                                           clientIdRead12, clientIdRead13,
-                                           clockWrite2, replicasWrite4,
-                                           replicasWrite5, clientIdRead14,
-                                           clockRead5, clientIdRead15,
-                                           clockRead6, clientIdRead16,
-                                           clockWrite3, clientIdRead17,
-                                           clientIdRead18, clockRead7,
-                                           replicasWrite6, replicasWrite7,
-                                           spinRead1, kvLocal, liveClients,
-                                           stableMessages, i_, firstPending,
-                                           timestamp, nextClient,
-                                           lowestPending, chooseMessage,
-                                           minClock, continue_, pendingClients,
-                                           clientsIter, msg_, ok, key, val,
-                                           spinLocal, continue_G, getReq,
-                                           getResp, spinLocal0, continue_P, i,
-                                           j_, putReq, putResp, msg_D, j_D,
-                                           spinLocal1, continue, j, msg >>
->>>>>>> 2d89379e
-
-replicaNullRequest(self) == /\ pc[self] = "replicaNullRequest"
-                            /\ IF ((msg_[self]).op) = (NULL_MSG)
-                                  THEN /\ currentClocks' = [currentClocks EXCEPT ![self][(msg_[self]).client] = (msg_[self]).timestamp]
-                                  ELSE /\ TRUE
-                                       /\ UNCHANGED currentClocks
-                            /\ pc' = [pc EXCEPT ![self] = "findStableRequestsLoop"]
-                            /\ UNCHANGED << replicasNetwork, clientsNetwork,
-<<<<<<< HEAD
-                                            lock, cid, out, clocks, kvLocal,
-                                            liveClients, pendingRequests,
-                                            stableMessages, i_, firstPending,
-                                            timestamp, nextClient,
-                                            lowestPending, chooseMessage,
-                                            minClock, continue_,
-                                            pendingClients, clientsIter, msg_,
-                                            ok, key, val, replicasRead,
-                                            replicasWrite, kvRead,
-                                            clientsWrite, clientsWrite0,
-                                            kvWrite, kvWrite0, clientsWrite1,
-                                            spinLocal, continue_G, getReq,
-                                            getResp, clientIdRead, lockedRead,
-                                            clientIdRead0, clockRead,
-                                            clientIdRead1, lockedWrite,
-                                            clientIdRead2, clockRead0,
-                                            clientIdRead3, clockWrite, keyRead,
-                                            clientIdRead4, clientIdRead5,
-                                            clockRead1, replicasWrite0,
-                                            clientsRead, clientsWrite2,
-                                            outsideWrite, lockedWrite0,
-                                            clockWrite0, replicasWrite1,
-                                            clientsWrite3, outsideWrite0,
-                                            spinRead, spinLocal0, continue_P,
-                                            i, j_, putReq, putResp,
-                                            clientIdRead6, lockedRead0,
-                                            clientIdRead7, clockRead2,
-                                            clientIdRead8, clockRead3,
-                                            clientIdRead9, clockWrite1,
-                                            keyRead0, valueRead,
-                                            clientIdRead10, clientIdRead11,
-                                            clockRead4, clientIdRead12,
-                                            lockedWrite1, replicasWrite2,
-                                            replicasWrite3, clientsRead0,
-                                            clientsWrite4, clientsWrite5,
-                                            lockedWrite2, outsideWrite1,
-                                            spinRead0, msg_D, j_D,
-                                            clientIdRead13, lockedRead1,
-                                            clientIdRead14, clientIdRead15,
-                                            clockWrite2, clockWrite3,
-                                            replicasWrite4, replicasWrite5,
-                                            spinLocal1, continue, j, msg,
-                                            clientIdRead16, clockRead5,
-                                            clientIdRead17, clockRead6,
-                                            clientIdRead18, clockWrite4,
-                                            clientIdRead19, clientIdRead20,
-                                            clockRead7, replicasWrite6,
-                                            replicasWrite7, spinRead1 >>
-=======
-                                            lock, cid, out, clocks,
-                                            replicasRead, replicasWrite,
-                                            kvRead, clientsWrite,
-                                            clientsWrite0, kvWrite, kvWrite0,
-                                            clientsWrite1, clientIdRead,
-                                            lockedRead, clientIdRead0,
-                                            clockRead, clientIdRead1,
-                                            clockRead0, clientIdRead2,
-                                            clockWrite, keyRead, clientIdRead3,
-                                            clientIdRead4, clockRead1,
-                                            replicasWrite0, clientsRead,
-                                            clientsWrite2, outsideWrite,
-                                            clockWrite0, replicasWrite1,
-                                            clientsWrite3, outsideWrite0,
-                                            spinRead, clientIdRead5,
-                                            clockRead2, clientIdRead6,
-                                            clockRead3, clientIdRead7,
-                                            clockWrite1, keyRead0, valueRead,
-                                            clientIdRead8, clientIdRead9,
-                                            clockRead4, clientIdRead10,
-                                            lockedWrite, replicasWrite2,
-                                            replicasWrite3, clientsRead0,
-                                            clientsWrite4, clientsWrite5,
-                                            lockedWrite0, outsideWrite1,
-                                            spinRead0, clientIdRead11,
-                                            lockedRead0, clientIdRead12,
-                                            clientIdRead13, clockWrite2,
-                                            replicasWrite4, replicasWrite5,
-                                            clientIdRead14, clockRead5,
-                                            clientIdRead15, clockRead6,
-                                            clientIdRead16, clockWrite3,
-                                            clientIdRead17, clientIdRead18,
-                                            clockRead7, replicasWrite6,
-                                            replicasWrite7, spinRead1, kvLocal,
-                                            liveClients, pendingRequests,
-                                            stableMessages, i_, firstPending,
-                                            timestamp, nextClient,
-                                            lowestPending, chooseMessage,
-                                            minClock, continue_,
-                                            pendingClients, clientsIter, msg_,
-                                            ok, key, val, spinLocal,
-                                            continue_G, getReq, getResp,
-                                            spinLocal0, continue_P, i, j_,
-                                            putReq, putResp, msg_D, j_D,
-                                            spinLocal1, continue, j, msg >>
->>>>>>> 2d89379e
-
-findStableRequestsLoop(self) == /\ pc[self] = "findStableRequestsLoop"
-                                /\ IF continue_[self]
-                                      THEN /\ pendingClients' = [pendingClients EXCEPT ![self] = {c \in liveClients[self] : (Len(pendingRequests[self][c])) > (0)}]
-                                           /\ nextClient' = [nextClient EXCEPT ![self] = (NUM_NODES) + (1)]
-                                           /\ clientsIter' = [clientsIter EXCEPT ![self] = liveClients[self]]
-                                           /\ i_' = [i_ EXCEPT ![self] = 0]
-                                           /\ minClock' = [minClock EXCEPT ![self] = 0]
-                                           /\ pc' = [pc EXCEPT ![self] = "findMinClock"]
-                                      ELSE /\ i_' = [i_ EXCEPT ![self] = 1]
-                                           /\ pc' = [pc EXCEPT ![self] = "respondPendingRequestsLoop"]
-                                           /\ UNCHANGED << nextClient,
-                                                           minClock,
-                                                           pendingClients,
-                                                           clientsIter >>
-                                /\ UNCHANGED << replicasNetwork,
-                                                clientsNetwork, lock, cid, out,
-                                                clocks, replicasRead,
-                                                replicasWrite, kvRead,
-                                                clientsWrite, clientsWrite0,
-                                                kvWrite, kvWrite0,
-                                                clientsWrite1, clientIdRead,
-                                                lockedRead, clientIdRead0,
-                                                clockRead, clientIdRead1,
-                                                lockedWrite, clientIdRead2,
-                                                clockRead0, clientIdRead3,
-                                                clockWrite, keyRead,
-                                                clientIdRead4, clientIdRead5,
-                                                clockRead1, replicasWrite0,
-                                                clientsRead, clientsWrite2,
-<<<<<<< HEAD
-                                                outsideWrite, lockedWrite0,
-                                                clockWrite0, replicasWrite1,
-                                                clientsWrite3, outsideWrite0,
-                                                spinRead, spinLocal0,
-                                                continue_P, i, j_, putReq,
-                                                putResp, clientIdRead6,
-                                                lockedRead0, clientIdRead7,
-                                                clockRead2, clientIdRead8,
-                                                clockRead3, clientIdRead9,
-                                                clockWrite1, keyRead0,
-                                                valueRead, clientIdRead10,
-                                                clientIdRead11, clockRead4,
-                                                clientIdRead12, lockedWrite1,
-                                                replicasWrite2, replicasWrite3,
-                                                clientsRead0, clientsWrite4,
-                                                clientsWrite5, lockedWrite2,
-                                                outsideWrite1, spinRead0,
-                                                msg_D, j_D, clientIdRead13,
-                                                lockedRead1, clientIdRead14,
-                                                clientIdRead15, clockWrite2,
-                                                clockWrite3, replicasWrite4,
-                                                replicasWrite5, spinLocal1,
-                                                continue, j, msg,
-                                                clientIdRead16, clockRead5,
-                                                clientIdRead17, clockRead6,
-                                                clientIdRead18, clockWrite4,
-                                                clientIdRead19, clientIdRead20,
-=======
-                                                outsideWrite, clockWrite0,
-                                                replicasWrite1, clientsWrite3,
-                                                outsideWrite0, spinRead,
-                                                clientIdRead5, clockRead2,
-                                                clientIdRead6, clockRead3,
-                                                clientIdRead7, clockWrite1,
-                                                keyRead0, valueRead,
-                                                clientIdRead8, clientIdRead9,
-                                                clockRead4, clientIdRead10,
-                                                lockedWrite, replicasWrite2,
-                                                replicasWrite3, clientsRead0,
-                                                clientsWrite4, clientsWrite5,
-                                                lockedWrite0, outsideWrite1,
-                                                spinRead0, clientIdRead11,
-                                                lockedRead0, clientIdRead12,
-                                                clientIdRead13, clockWrite2,
-                                                replicasWrite4, replicasWrite5,
-                                                clientIdRead14, clockRead5,
-                                                clientIdRead15, clockRead6,
-                                                clientIdRead16, clockWrite3,
-                                                clientIdRead17, clientIdRead18,
->>>>>>> 2d89379e
-                                                clockRead7, replicasWrite6,
-                                                replicasWrite7, spinRead1,
-                                                kvLocal, liveClients,
-                                                pendingRequests,
-                                                stableMessages, firstPending,
-                                                timestamp, lowestPending,
-                                                chooseMessage, currentClocks,
-                                                continue_, msg_, ok, key, val,
-                                                spinLocal, continue_G, getReq,
-                                                getResp, spinLocal0,
-                                                continue_P, i, j_, putReq,
-                                                putResp, msg_D, j_D,
-                                                spinLocal1, continue, j, msg >>
-
-findMinClock(self) == /\ pc[self] = "findMinClock"
-                      /\ IF (i_[self]) < (Cardinality(clientsIter[self]))
-                            THEN /\ \E client \in clientsIter[self]:
-                                      /\ IF ((minClock[self]) = (0)) \/ ((currentClocks[self][client]) < (minClock[self]))
-                                            THEN /\ minClock' = [minClock EXCEPT ![self] = currentClocks[self][client]]
-                                            ELSE /\ TRUE
-                                                 /\ UNCHANGED minClock
-                                      /\ clientsIter' = [clientsIter EXCEPT ![self] = (clientsIter[self]) \ ({client})]
-                                 /\ pc' = [pc EXCEPT ![self] = "findMinClock"]
-                                 /\ UNCHANGED << i_, lowestPending >>
-                            ELSE /\ lowestPending' = [lowestPending EXCEPT ![self] = (minClock[self]) + (1)]
-                                 /\ i_' = [i_ EXCEPT ![self] = 0]
-                                 /\ pc' = [pc EXCEPT ![self] = "findMinClient"]
-                                 /\ UNCHANGED << minClock, clientsIter >>
-                      /\ UNCHANGED << replicasNetwork, clientsNetwork, lock,
-<<<<<<< HEAD
-                                      cid, out, clocks, kvLocal, liveClients,
-                                      pendingRequests, stableMessages,
-                                      firstPending, timestamp, nextClient,
-                                      chooseMessage, currentClocks, continue_,
-                                      pendingClients, msg_, ok, key, val,
-                                      replicasRead, replicasWrite, kvRead,
-                                      clientsWrite, clientsWrite0, kvWrite,
-                                      kvWrite0, clientsWrite1, spinLocal,
-                                      continue_G, getReq, getResp,
-                                      clientIdRead, lockedRead, clientIdRead0,
-                                      clockRead, clientIdRead1, lockedWrite,
-                                      clientIdRead2, clockRead0, clientIdRead3,
-                                      clockWrite, keyRead, clientIdRead4,
-                                      clientIdRead5, clockRead1,
-                                      replicasWrite0, clientsRead,
-                                      clientsWrite2, outsideWrite,
-                                      lockedWrite0, clockWrite0,
-                                      replicasWrite1, clientsWrite3,
-                                      outsideWrite0, spinRead, spinLocal0,
-                                      continue_P, i, j_, putReq, putResp,
-                                      clientIdRead6, lockedRead0,
-                                      clientIdRead7, clockRead2, clientIdRead8,
-                                      clockRead3, clientIdRead9, clockWrite1,
-                                      keyRead0, valueRead, clientIdRead10,
-                                      clientIdRead11, clockRead4,
-                                      clientIdRead12, lockedWrite1,
-                                      replicasWrite2, replicasWrite3,
-                                      clientsRead0, clientsWrite4,
-                                      clientsWrite5, lockedWrite2,
-                                      outsideWrite1, spinRead0, msg_D, j_D,
-                                      clientIdRead13, lockedRead1,
-                                      clientIdRead14, clientIdRead15,
-                                      clockWrite2, clockWrite3, replicasWrite4,
-                                      replicasWrite5, spinLocal1, continue, j,
-                                      msg, clientIdRead16, clockRead5,
-                                      clientIdRead17, clockRead6,
-                                      clientIdRead18, clockWrite4,
-                                      clientIdRead19, clientIdRead20,
-=======
-                                      cid, out, clocks, replicasRead,
-                                      replicasWrite, kvRead, clientsWrite,
-                                      clientsWrite0, kvWrite, kvWrite0,
-                                      clientsWrite1, clientIdRead, lockedRead,
-                                      clientIdRead0, clockRead, clientIdRead1,
-                                      clockRead0, clientIdRead2, clockWrite,
-                                      keyRead, clientIdRead3, clientIdRead4,
-                                      clockRead1, replicasWrite0, clientsRead,
-                                      clientsWrite2, outsideWrite, clockWrite0,
-                                      replicasWrite1, clientsWrite3,
-                                      outsideWrite0, spinRead, clientIdRead5,
-                                      clockRead2, clientIdRead6, clockRead3,
-                                      clientIdRead7, clockWrite1, keyRead0,
-                                      valueRead, clientIdRead8, clientIdRead9,
-                                      clockRead4, clientIdRead10, lockedWrite,
-                                      replicasWrite2, replicasWrite3,
-                                      clientsRead0, clientsWrite4,
-                                      clientsWrite5, lockedWrite0,
-                                      outsideWrite1, spinRead0, clientIdRead11,
-                                      lockedRead0, clientIdRead12,
-                                      clientIdRead13, clockWrite2,
-                                      replicasWrite4, replicasWrite5,
-                                      clientIdRead14, clockRead5,
-                                      clientIdRead15, clockRead6,
-                                      clientIdRead16, clockWrite3,
-                                      clientIdRead17, clientIdRead18,
->>>>>>> 2d89379e
-                                      clockRead7, replicasWrite6,
-                                      replicasWrite7, spinRead1, kvLocal,
-                                      liveClients, pendingRequests,
-                                      stableMessages, firstPending, timestamp,
-                                      nextClient, chooseMessage, currentClocks,
-                                      continue_, pendingClients, msg_, ok, key,
-                                      val, spinLocal, continue_G, getReq,
-                                      getResp, spinLocal0, continue_P, i, j_,
-                                      putReq, putResp, msg_D, j_D, spinLocal1,
-                                      continue, j, msg >>
-
-findMinClient(self) == /\ pc[self] = "findMinClient"
-                       /\ IF (i_[self]) < (Cardinality(pendingClients[self]))
-                             THEN /\ \E client \in pendingClients[self]:
-                                       /\ firstPending' = [firstPending EXCEPT ![self] = Head(pendingRequests[self][client])]
-                                       /\ Assert((((firstPending'[self]).op) = (GET_MSG)) \/ (((firstPending'[self]).op) = (PUT_MSG)),
-                                                 "Failure of assertion at line 742, column 37.")
-                                       /\ timestamp' = [timestamp EXCEPT ![self] = (firstPending'[self]).timestamp]
-                                       /\ IF (timestamp'[self]) < (minClock[self])
-                                             THEN /\ chooseMessage' = [chooseMessage EXCEPT ![self] = ((timestamp'[self]) < (lowestPending[self])) \/ (((timestamp'[self]) = (lowestPending[self])) /\ ((client) < (nextClient[self])))]
-                                                  /\ IF chooseMessage'[self]
-                                                        THEN /\ nextClient' = [nextClient EXCEPT ![self] = client]
-                                                             /\ lowestPending' = [lowestPending EXCEPT ![self] = timestamp'[self]]
-                                                        ELSE /\ TRUE
-                                                             /\ UNCHANGED << nextClient,
-                                                                             lowestPending >>
-                                             ELSE /\ TRUE
-                                                  /\ UNCHANGED << nextClient,
-                                                                  lowestPending,
-                                                                  chooseMessage >>
-                                       /\ pendingClients' = [pendingClients EXCEPT ![self] = (pendingClients[self]) \ ({client})]
-                                  /\ pc' = [pc EXCEPT ![self] = "findMinClient"]
-                             ELSE /\ pc' = [pc EXCEPT ![self] = "addStableMessage"]
-                                  /\ UNCHANGED << firstPending, timestamp,
-                                                  nextClient, lowestPending,
-                                                  chooseMessage,
-                                                  pendingClients >>
-                       /\ UNCHANGED << replicasNetwork, clientsNetwork, lock,
-<<<<<<< HEAD
-                                       cid, out, clocks, kvLocal, liveClients,
-                                       pendingRequests, stableMessages, i_,
-                                       currentClocks, minClock, continue_,
-                                       clientsIter, msg_, ok, key, val,
-                                       replicasRead, replicasWrite, kvRead,
-                                       clientsWrite, clientsWrite0, kvWrite,
-                                       kvWrite0, clientsWrite1, spinLocal,
-                                       continue_G, getReq, getResp,
-                                       clientIdRead, lockedRead, clientIdRead0,
-                                       clockRead, clientIdRead1, lockedWrite,
-                                       clientIdRead2, clockRead0,
-                                       clientIdRead3, clockWrite, keyRead,
-                                       clientIdRead4, clientIdRead5,
-                                       clockRead1, replicasWrite0, clientsRead,
-                                       clientsWrite2, outsideWrite,
-                                       lockedWrite0, clockWrite0,
-                                       replicasWrite1, clientsWrite3,
-                                       outsideWrite0, spinRead, spinLocal0,
-                                       continue_P, i, j_, putReq, putResp,
-                                       clientIdRead6, lockedRead0,
-                                       clientIdRead7, clockRead2,
-                                       clientIdRead8, clockRead3,
-                                       clientIdRead9, clockWrite1, keyRead0,
-                                       valueRead, clientIdRead10,
-                                       clientIdRead11, clockRead4,
-                                       clientIdRead12, lockedWrite1,
-                                       replicasWrite2, replicasWrite3,
-                                       clientsRead0, clientsWrite4,
-                                       clientsWrite5, lockedWrite2,
-                                       outsideWrite1, spinRead0, msg_D, j_D,
-                                       clientIdRead13, lockedRead1,
-                                       clientIdRead14, clientIdRead15,
-                                       clockWrite2, clockWrite3,
-                                       replicasWrite4, replicasWrite5,
-                                       spinLocal1, continue, j, msg,
-                                       clientIdRead16, clockRead5,
-                                       clientIdRead17, clockRead6,
-                                       clientIdRead18, clockWrite4,
-                                       clientIdRead19, clientIdRead20,
-=======
-                                       cid, out, clocks, replicasRead,
-                                       replicasWrite, kvRead, clientsWrite,
-                                       clientsWrite0, kvWrite, kvWrite0,
-                                       clientsWrite1, clientIdRead, lockedRead,
-                                       clientIdRead0, clockRead, clientIdRead1,
-                                       clockRead0, clientIdRead2, clockWrite,
-                                       keyRead, clientIdRead3, clientIdRead4,
-                                       clockRead1, replicasWrite0, clientsRead,
-                                       clientsWrite2, outsideWrite,
-                                       clockWrite0, replicasWrite1,
-                                       clientsWrite3, outsideWrite0, spinRead,
-                                       clientIdRead5, clockRead2,
-                                       clientIdRead6, clockRead3,
-                                       clientIdRead7, clockWrite1, keyRead0,
-                                       valueRead, clientIdRead8, clientIdRead9,
-                                       clockRead4, clientIdRead10, lockedWrite,
-                                       replicasWrite2, replicasWrite3,
-                                       clientsRead0, clientsWrite4,
-                                       clientsWrite5, lockedWrite0,
-                                       outsideWrite1, spinRead0,
-                                       clientIdRead11, lockedRead0,
-                                       clientIdRead12, clientIdRead13,
-                                       clockWrite2, replicasWrite4,
-                                       replicasWrite5, clientIdRead14,
-                                       clockRead5, clientIdRead15, clockRead6,
-                                       clientIdRead16, clockWrite3,
-                                       clientIdRead17, clientIdRead18,
->>>>>>> 2d89379e
-                                       clockRead7, replicasWrite6,
-                                       replicasWrite7, spinRead1, kvLocal,
-                                       liveClients, pendingRequests,
-                                       stableMessages, i_, currentClocks,
-                                       minClock, continue_, clientsIter, msg_,
-                                       ok, key, val, spinLocal, continue_G,
-                                       getReq, getResp, spinLocal0, continue_P,
-                                       i, j_, putReq, putResp, msg_D, j_D,
-                                       spinLocal1, continue, j, msg >>
-
-addStableMessage(self) == /\ pc[self] = "addStableMessage"
-                          /\ IF (lowestPending[self]) < (minClock[self])
-                                THEN /\ msg_' = [msg_ EXCEPT ![self] = Head(pendingRequests[self][nextClient[self]])]
-                                     /\ pendingRequests' = [pendingRequests EXCEPT ![self][nextClient[self]] = Tail(pendingRequests[self][nextClient[self]])]
-                                     /\ stableMessages' = [stableMessages EXCEPT ![self] = Append(stableMessages[self], msg_'[self])]
-                                     /\ pc' = [pc EXCEPT ![self] = "findStableRequestsLoop"]
-                                     /\ UNCHANGED continue_
-                                ELSE /\ continue_' = [continue_ EXCEPT ![self] = FALSE]
-                                     /\ pc' = [pc EXCEPT ![self] = "findStableRequestsLoop"]
-                                     /\ UNCHANGED << pendingRequests,
-                                                     stableMessages, msg_ >>
-                          /\ UNCHANGED << replicasNetwork, clientsNetwork,
-<<<<<<< HEAD
-                                          lock, cid, out, clocks, kvLocal,
-                                          liveClients, i_, firstPending,
-                                          timestamp, nextClient, lowestPending,
-                                          chooseMessage, currentClocks,
-                                          minClock, pendingClients,
-                                          clientsIter, ok, key, val,
-                                          replicasRead, replicasWrite, kvRead,
-                                          clientsWrite, clientsWrite0, kvWrite,
-                                          kvWrite0, clientsWrite1, spinLocal,
-                                          continue_G, getReq, getResp,
-                                          clientIdRead, lockedRead,
-                                          clientIdRead0, clockRead,
-                                          clientIdRead1, lockedWrite,
-                                          clientIdRead2, clockRead0,
-                                          clientIdRead3, clockWrite, keyRead,
-                                          clientIdRead4, clientIdRead5,
-                                          clockRead1, replicasWrite0,
-                                          clientsRead, clientsWrite2,
-                                          outsideWrite, lockedWrite0,
-                                          clockWrite0, replicasWrite1,
-                                          clientsWrite3, outsideWrite0,
-                                          spinRead, spinLocal0, continue_P, i,
-                                          j_, putReq, putResp, clientIdRead6,
-                                          lockedRead0, clientIdRead7,
-                                          clockRead2, clientIdRead8,
-                                          clockRead3, clientIdRead9,
-                                          clockWrite1, keyRead0, valueRead,
-                                          clientIdRead10, clientIdRead11,
-                                          clockRead4, clientIdRead12,
-                                          lockedWrite1, replicasWrite2,
-                                          replicasWrite3, clientsRead0,
-                                          clientsWrite4, clientsWrite5,
-                                          lockedWrite2, outsideWrite1,
-                                          spinRead0, msg_D, j_D,
-                                          clientIdRead13, lockedRead1,
-                                          clientIdRead14, clientIdRead15,
-                                          clockWrite2, clockWrite3,
-                                          replicasWrite4, replicasWrite5,
-                                          spinLocal1, continue, j, msg,
-                                          clientIdRead16, clockRead5,
-                                          clientIdRead17, clockRead6,
-                                          clientIdRead18, clockWrite4,
-                                          clientIdRead19, clientIdRead20,
-                                          clockRead7, replicasWrite6,
-                                          replicasWrite7, spinRead1 >>
-=======
-                                          lock, cid, out, clocks, replicasRead,
-                                          replicasWrite, kvRead, clientsWrite,
-                                          clientsWrite0, kvWrite, kvWrite0,
-                                          clientsWrite1, clientIdRead,
-                                          lockedRead, clientIdRead0, clockRead,
-                                          clientIdRead1, clockRead0,
-                                          clientIdRead2, clockWrite, keyRead,
-                                          clientIdRead3, clientIdRead4,
-                                          clockRead1, replicasWrite0,
-                                          clientsRead, clientsWrite2,
-                                          outsideWrite, clockWrite0,
-                                          replicasWrite1, clientsWrite3,
-                                          outsideWrite0, spinRead,
-                                          clientIdRead5, clockRead2,
-                                          clientIdRead6, clockRead3,
-                                          clientIdRead7, clockWrite1, keyRead0,
-                                          valueRead, clientIdRead8,
-                                          clientIdRead9, clockRead4,
-                                          clientIdRead10, lockedWrite,
-                                          replicasWrite2, replicasWrite3,
-                                          clientsRead0, clientsWrite4,
-                                          clientsWrite5, lockedWrite0,
-                                          outsideWrite1, spinRead0,
-                                          clientIdRead11, lockedRead0,
-                                          clientIdRead12, clientIdRead13,
-                                          clockWrite2, replicasWrite4,
-                                          replicasWrite5, clientIdRead14,
-                                          clockRead5, clientIdRead15,
-                                          clockRead6, clientIdRead16,
-                                          clockWrite3, clientIdRead17,
-                                          clientIdRead18, clockRead7,
-                                          replicasWrite6, replicasWrite7,
-                                          spinRead1, kvLocal, liveClients, i_,
-                                          firstPending, timestamp, nextClient,
-                                          lowestPending, chooseMessage,
-                                          currentClocks, minClock,
-                                          pendingClients, clientsIter, ok, key,
-                                          val, spinLocal, continue_G, getReq,
-                                          getResp, spinLocal0, continue_P, i,
-                                          j_, putReq, putResp, msg_D, j_D,
-                                          spinLocal1, continue, j, msg >>
->>>>>>> 2d89379e
-
-respondPendingRequestsLoop(self) == /\ pc[self] = "respondPendingRequestsLoop"
-                                    /\ IF (i_[self]) <= (Len(stableMessages[self]))
-                                          THEN /\ msg_' = [msg_ EXCEPT ![self] = stableMessages[self][i_[self]]]
-                                               /\ i_' = [i_ EXCEPT ![self] = (i_[self]) + (1)]
-                                               /\ pc' = [pc EXCEPT ![self] = "respondStableGet"]
-                                          ELSE /\ pc' = [pc EXCEPT ![self] = "replicaLoop"]
-                                               /\ UNCHANGED << i_, msg_ >>
-                                    /\ UNCHANGED << replicasNetwork,
-                                                    clientsNetwork, lock, cid,
-                                                    out, clocks, replicasRead,
-                                                    replicasWrite, kvRead,
-                                                    clientsWrite,
-                                                    clientsWrite0, kvWrite,
-                                                    kvWrite0, clientsWrite1,
-                                                    clientIdRead, lockedRead,
-                                                    clientIdRead0, clockRead,
-                                                    clientIdRead1, lockedWrite,
-                                                    clientIdRead2, clockRead0,
-                                                    clientIdRead3, clockWrite,
-                                                    keyRead, clientIdRead4,
-                                                    clientIdRead5, clockRead1,
-                                                    replicasWrite0,
-                                                    clientsRead, clientsWrite2,
-                                                    outsideWrite, lockedWrite0,
-                                                    clockWrite0,
-                                                    replicasWrite1,
-                                                    clientsWrite3,
-                                                    outsideWrite0, spinRead,
-<<<<<<< HEAD
-                                                    spinLocal0, continue_P, i,
-                                                    j_, putReq, putResp,
-                                                    clientIdRead6, lockedRead0,
-                                                    clientIdRead7, clockRead2,
-                                                    clientIdRead8, clockRead3,
-                                                    clientIdRead9, clockWrite1,
-=======
-                                                    clientIdRead5, clockRead2,
-                                                    clientIdRead6, clockRead3,
-                                                    clientIdRead7, clockWrite1,
->>>>>>> 2d89379e
-                                                    keyRead0, valueRead,
-                                                    clientIdRead10,
-                                                    clientIdRead11, clockRead4,
-                                                    clientIdRead12,
-                                                    lockedWrite1,
-                                                    replicasWrite2,
-                                                    replicasWrite3,
-                                                    clientsRead0,
-                                                    clientsWrite4,
-                                                    clientsWrite5,
-                                                    lockedWrite2,
-                                                    outsideWrite1, spinRead0,
-<<<<<<< HEAD
-                                                    msg_D, j_D, clientIdRead13,
-                                                    lockedRead1,
-                                                    clientIdRead14,
-                                                    clientIdRead15,
-                                                    clockWrite2, clockWrite3,
-                                                    replicasWrite4,
-                                                    replicasWrite5, spinLocal1,
-                                                    continue, j, msg,
-                                                    clientIdRead16, clockRead5,
-                                                    clientIdRead17, clockRead6,
-                                                    clientIdRead18,
-                                                    clockWrite4,
-                                                    clientIdRead19,
-                                                    clientIdRead20, clockRead7,
-=======
-                                                    clientIdRead11,
-                                                    lockedRead0,
-                                                    clientIdRead12,
-                                                    clientIdRead13,
-                                                    clockWrite2,
-                                                    replicasWrite4,
-                                                    replicasWrite5,
-                                                    clientIdRead14, clockRead5,
-                                                    clientIdRead15, clockRead6,
-                                                    clientIdRead16,
-                                                    clockWrite3,
-                                                    clientIdRead17,
-                                                    clientIdRead18, clockRead7,
->>>>>>> 2d89379e
-                                                    replicasWrite6,
-                                                    replicasWrite7, spinRead1,
-                                                    kvLocal, liveClients,
-                                                    pendingRequests,
-                                                    stableMessages,
-                                                    firstPending, timestamp,
-                                                    nextClient, lowestPending,
-                                                    chooseMessage,
-                                                    currentClocks, minClock,
-                                                    continue_, pendingClients,
-                                                    clientsIter, ok, key, val,
-                                                    spinLocal, continue_G,
-                                                    getReq, getResp,
-                                                    spinLocal0, continue_P, i,
-                                                    j_, putReq, putResp, msg_D,
-                                                    j_D, spinLocal1, continue,
-                                                    j, msg >>
-
-respondStableGet(self) == /\ pc[self] = "respondStableGet"
-                          /\ IF ((msg_[self]).op) = (GET_MSG)
-                                THEN /\ key' = [key EXCEPT ![self] = (msg_[self]).key]
-                                     /\ kvRead' = kvLocal[self][key'[self]]
-                                     /\ val' = [val EXCEPT ![self] = kvRead']
-                                     /\ (Len(clientsNetwork[(msg_[self]).client])) < (BUFFER_SIZE)
-                                     /\ clientsWrite' = [clientsNetwork EXCEPT ![(msg_[self]).client] = Append(clientsNetwork[(msg_[self]).client], [type |-> GET_RESPONSE, result |-> val'[self]])]
-                                     /\ clientsWrite0' = clientsWrite'
-                                     /\ clientsNetwork' = clientsWrite0'
-                                ELSE /\ clientsWrite0' = clientsNetwork
-                                     /\ clientsNetwork' = clientsWrite0'
-                                     /\ UNCHANGED << kvRead, clientsWrite, key,
-                                                     val >>
-                          /\ pc' = [pc EXCEPT ![self] = "respondStablePut"]
-                          /\ UNCHANGED << replicasNetwork, lock, cid, out,
-                                          clocks, replicasRead, replicasWrite,
-                                          kvWrite, kvWrite0, clientsWrite1,
-                                          clientIdRead, lockedRead,
-                                          clientIdRead0, clockRead,
-                                          clientIdRead1, lockedWrite,
-                                          clientIdRead2, clockRead0,
-                                          clientIdRead3, clockWrite, keyRead,
-                                          clientIdRead4, clientIdRead5,
-                                          clockRead1, replicasWrite0,
-                                          clientsRead, clientsWrite2,
-<<<<<<< HEAD
-                                          outsideWrite, lockedWrite0,
-                                          clockWrite0, replicasWrite1,
-                                          clientsWrite3, outsideWrite0,
-                                          spinRead, spinLocal0, continue_P, i,
-                                          j_, putReq, putResp, clientIdRead6,
-                                          lockedRead0, clientIdRead7,
-                                          clockRead2, clientIdRead8,
-                                          clockRead3, clientIdRead9,
-                                          clockWrite1, keyRead0, valueRead,
-                                          clientIdRead10, clientIdRead11,
-                                          clockRead4, clientIdRead12,
-                                          lockedWrite1, replicasWrite2,
-                                          replicasWrite3, clientsRead0,
-                                          clientsWrite4, clientsWrite5,
-                                          lockedWrite2, outsideWrite1,
-                                          spinRead0, msg_D, j_D,
-                                          clientIdRead13, lockedRead1,
-                                          clientIdRead14, clientIdRead15,
-                                          clockWrite2, clockWrite3,
-                                          replicasWrite4, replicasWrite5,
-                                          spinLocal1, continue, j, msg,
-                                          clientIdRead16, clockRead5,
-                                          clientIdRead17, clockRead6,
-                                          clientIdRead18, clockWrite4,
-                                          clientIdRead19, clientIdRead20,
-                                          clockRead7, replicasWrite6,
-                                          replicasWrite7, spinRead1 >>
-=======
-                                          outsideWrite, clockWrite0,
-                                          replicasWrite1, clientsWrite3,
-                                          outsideWrite0, spinRead,
-                                          clientIdRead5, clockRead2,
-                                          clientIdRead6, clockRead3,
-                                          clientIdRead7, clockWrite1, keyRead0,
-                                          valueRead, clientIdRead8,
-                                          clientIdRead9, clockRead4,
-                                          clientIdRead10, lockedWrite,
-                                          replicasWrite2, replicasWrite3,
-                                          clientsRead0, clientsWrite4,
-                                          clientsWrite5, lockedWrite0,
-                                          outsideWrite1, spinRead0,
-                                          clientIdRead11, lockedRead0,
-                                          clientIdRead12, clientIdRead13,
-                                          clockWrite2, replicasWrite4,
-                                          replicasWrite5, clientIdRead14,
-                                          clockRead5, clientIdRead15,
-                                          clockRead6, clientIdRead16,
-                                          clockWrite3, clientIdRead17,
-                                          clientIdRead18, clockRead7,
-                                          replicasWrite6, replicasWrite7,
-                                          spinRead1, kvLocal, liveClients,
-                                          pendingRequests, stableMessages, i_,
-                                          firstPending, timestamp, nextClient,
-                                          lowestPending, chooseMessage,
-                                          currentClocks, minClock, continue_,
-                                          pendingClients, clientsIter, msg_,
-                                          ok, spinLocal, continue_G, getReq,
-                                          getResp, spinLocal0, continue_P, i,
-                                          j_, putReq, putResp, msg_D, j_D,
-                                          spinLocal1, continue, j, msg >>
->>>>>>> 2d89379e
-
-respondStablePut(self) == /\ pc[self] = "respondStablePut"
-                          /\ IF ((msg_[self]).op) = (PUT_MSG)
-                                THEN /\ key' = [key EXCEPT ![self] = (msg_[self]).key]
-                                     /\ val' = [val EXCEPT ![self] = (msg_[self]).value]
-                                     /\ kvWrite' = [kvLocal[self] EXCEPT ![key'[self]] = val'[self]]
-                                     /\ (Len(clientsNetwork[(msg_[self]).client])) < (BUFFER_SIZE)
-                                     /\ clientsWrite' = [clientsNetwork EXCEPT ![(msg_[self]).client] = Append(clientsNetwork[(msg_[self]).client], [type |-> PUT_RESPONSE, result |-> ok[self]])]
-                                     /\ kvWrite0' = kvWrite'
-                                     /\ clientsWrite1' = clientsWrite'
-                                     /\ clientsNetwork' = clientsWrite1'
-                                     /\ kvLocal' = [kvLocal EXCEPT ![self] = kvWrite0']
-                                     /\ pc' = [pc EXCEPT ![self] = "respondPendingRequestsLoop"]
-                                ELSE /\ kvWrite0' = kvLocal[self]
-                                     /\ clientsWrite1' = clientsNetwork
-                                     /\ clientsNetwork' = clientsWrite1'
-                                     /\ kvLocal' = [kvLocal EXCEPT ![self] = kvWrite0']
-                                     /\ pc' = [pc EXCEPT ![self] = "respondPendingRequestsLoop"]
-                                     /\ UNCHANGED << clientsWrite, kvWrite,
-                                                     key, val >>
-                          /\ UNCHANGED << replicasNetwork, lock, cid, out,
-<<<<<<< HEAD
-                                          clocks, liveClients, pendingRequests,
-                                          stableMessages, i_, firstPending,
-                                          timestamp, nextClient, lowestPending,
-                                          chooseMessage, currentClocks,
-                                          minClock, continue_, pendingClients,
-                                          clientsIter, msg_, ok, replicasRead,
-                                          replicasWrite, kvRead, clientsWrite0,
-                                          spinLocal, continue_G, getReq,
-                                          getResp, clientIdRead, lockedRead,
-                                          clientIdRead0, clockRead,
-                                          clientIdRead1, lockedWrite,
-                                          clientIdRead2, clockRead0,
-                                          clientIdRead3, clockWrite, keyRead,
-                                          clientIdRead4, clientIdRead5,
-                                          clockRead1, replicasWrite0,
-                                          clientsRead, clientsWrite2,
-                                          outsideWrite, lockedWrite0,
-                                          clockWrite0, replicasWrite1,
-                                          clientsWrite3, outsideWrite0,
-                                          spinRead, spinLocal0, continue_P, i,
-                                          j_, putReq, putResp, clientIdRead6,
-                                          lockedRead0, clientIdRead7,
-                                          clockRead2, clientIdRead8,
-                                          clockRead3, clientIdRead9,
-                                          clockWrite1, keyRead0, valueRead,
-                                          clientIdRead10, clientIdRead11,
-                                          clockRead4, clientIdRead12,
-                                          lockedWrite1, replicasWrite2,
-                                          replicasWrite3, clientsRead0,
-                                          clientsWrite4, clientsWrite5,
-                                          lockedWrite2, outsideWrite1,
-                                          spinRead0, msg_D, j_D,
-                                          clientIdRead13, lockedRead1,
-                                          clientIdRead14, clientIdRead15,
-                                          clockWrite2, clockWrite3,
-                                          replicasWrite4, replicasWrite5,
-                                          spinLocal1, continue, j, msg,
-                                          clientIdRead16, clockRead5,
-                                          clientIdRead17, clockRead6,
-                                          clientIdRead18, clockWrite4,
-                                          clientIdRead19, clientIdRead20,
-                                          clockRead7, replicasWrite6,
-                                          replicasWrite7, spinRead1 >>
-=======
-                                          clocks, replicasRead, replicasWrite,
-                                          kvRead, clientsWrite0, clientIdRead,
-                                          lockedRead, clientIdRead0, clockRead,
-                                          clientIdRead1, clockRead0,
-                                          clientIdRead2, clockWrite, keyRead,
-                                          clientIdRead3, clientIdRead4,
-                                          clockRead1, replicasWrite0,
-                                          clientsRead, clientsWrite2,
-                                          outsideWrite, clockWrite0,
-                                          replicasWrite1, clientsWrite3,
-                                          outsideWrite0, spinRead,
-                                          clientIdRead5, clockRead2,
-                                          clientIdRead6, clockRead3,
-                                          clientIdRead7, clockWrite1, keyRead0,
-                                          valueRead, clientIdRead8,
-                                          clientIdRead9, clockRead4,
-                                          clientIdRead10, lockedWrite,
-                                          replicasWrite2, replicasWrite3,
-                                          clientsRead0, clientsWrite4,
-                                          clientsWrite5, lockedWrite0,
-                                          outsideWrite1, spinRead0,
-                                          clientIdRead11, lockedRead0,
-                                          clientIdRead12, clientIdRead13,
-                                          clockWrite2, replicasWrite4,
-                                          replicasWrite5, clientIdRead14,
-                                          clockRead5, clientIdRead15,
-                                          clockRead6, clientIdRead16,
-                                          clockWrite3, clientIdRead17,
-                                          clientIdRead18, clockRead7,
-                                          replicasWrite6, replicasWrite7,
-                                          spinRead1, liveClients,
-                                          pendingRequests, stableMessages, i_,
-                                          firstPending, timestamp, nextClient,
-                                          lowestPending, chooseMessage,
-                                          currentClocks, minClock, continue_,
-                                          pendingClients, clientsIter, msg_,
-                                          ok, spinLocal, continue_G, getReq,
-                                          getResp, spinLocal0, continue_P, i,
-                                          j_, putReq, putResp, msg_D, j_D,
-                                          spinLocal1, continue, j, msg >>
->>>>>>> 2d89379e
-
-Replica(self) == replicaLoop(self) \/ receiveClientRequest(self)
-                    \/ clientDisconnected(self) \/ replicaGetRequest(self)
-                    \/ replicaPutRequest(self) \/ replicaNullRequest(self)
-                    \/ findStableRequestsLoop(self) \/ findMinClock(self)
-                    \/ findMinClient(self) \/ addStableMessage(self)
-                    \/ respondPendingRequestsLoop(self)
-                    \/ respondStableGet(self) \/ respondStablePut(self)
-
-getLoop(self) == /\ pc[self] = "getLoop"
-                 /\ IF continue_G[self]
-                       THEN /\ pc' = [pc EXCEPT ![self] = "getRequest"]
-                       ELSE /\ pc' = [pc EXCEPT ![self] = "Done"]
-                 /\ UNCHANGED << replicasNetwork, clientsNetwork, lock, cid,
-<<<<<<< HEAD
-                                 out, clocks, kvLocal, liveClients,
-                                 pendingRequests, stableMessages, i_,
-                                 firstPending, timestamp, nextClient,
-                                 lowestPending, chooseMessage, currentClocks,
-                                 minClock, continue_, pendingClients,
-                                 clientsIter, msg_, ok, key, val, replicasRead,
-                                 replicasWrite, kvRead, clientsWrite,
-                                 clientsWrite0, kvWrite, kvWrite0,
-                                 clientsWrite1, spinLocal, continue_G, getReq,
-                                 getResp, clientIdRead, lockedRead,
-                                 clientIdRead0, clockRead, clientIdRead1,
-                                 lockedWrite, clientIdRead2, clockRead0,
-                                 clientIdRead3, clockWrite, keyRead,
-                                 clientIdRead4, clientIdRead5, clockRead1,
-                                 replicasWrite0, clientsRead, clientsWrite2,
-                                 outsideWrite, lockedWrite0, clockWrite0,
-                                 replicasWrite1, clientsWrite3, outsideWrite0,
-                                 spinRead, spinLocal0, continue_P, i, j_,
-                                 putReq, putResp, clientIdRead6, lockedRead0,
-                                 clientIdRead7, clockRead2, clientIdRead8,
-                                 clockRead3, clientIdRead9, clockWrite1,
-                                 keyRead0, valueRead, clientIdRead10,
-                                 clientIdRead11, clockRead4, clientIdRead12,
-                                 lockedWrite1, replicasWrite2, replicasWrite3,
-                                 clientsRead0, clientsWrite4, clientsWrite5,
-                                 lockedWrite2, outsideWrite1, spinRead0, msg_D,
-                                 j_D, clientIdRead13, lockedRead1,
-                                 clientIdRead14, clientIdRead15, clockWrite2,
-                                 clockWrite3, replicasWrite4, replicasWrite5,
-                                 spinLocal1, continue, j, msg, clientIdRead16,
-                                 clockRead5, clientIdRead17, clockRead6,
-                                 clientIdRead18, clockWrite4, clientIdRead19,
-                                 clientIdRead20, clockRead7, replicasWrite6,
-                                 replicasWrite7, spinRead1 >>
-
-getRequest(self) == /\ pc[self] = "getRequest"
-                    /\ clientIdRead' = [clientIdRead EXCEPT ![self] = (self) - ((NUM_CLIENTS) * (GET_ORDER))]
-                    /\ ~(lock[clientIdRead'[self]])
-                    /\ lockedRead' = [lockedRead EXCEPT ![self] = FALSE]
-                    /\ IF ~(lockedRead'[self])
-                          THEN /\ clientIdRead0' = [clientIdRead0 EXCEPT ![self] = (self) - ((NUM_CLIENTS) * (GET_ORDER))]
-                               /\ clockRead' = [clockRead EXCEPT ![self] = clocks[clientIdRead0'[self]]]
-                               /\ IF (clockRead'[self]) = (-(1))
-                                     THEN /\ continue_G' = [continue_G EXCEPT ![self] = FALSE]
-                                          /\ lockedWrite0' = [lockedWrite0 EXCEPT ![self] = lock]
-                                          /\ clockWrite0' = [clockWrite0 EXCEPT ![self] = clocks]
-                                          /\ replicasWrite1' = [replicasWrite1 EXCEPT ![self] = replicasNetwork]
-                                          /\ clientsWrite3' = [clientsWrite3 EXCEPT ![self] = clientsNetwork]
-                                          /\ outsideWrite0' = [outsideWrite0 EXCEPT ![self] = out]
-                                          /\ replicasNetwork' = replicasWrite1'[self]
-                                          /\ clientsNetwork' = clientsWrite3'[self]
-                                          /\ lock' = lockedWrite0'[self]
-                                          /\ clocks' = clockWrite0'[self]
-                                          /\ out' = outsideWrite0'[self]
-                                          /\ pc' = [pc EXCEPT ![self] = "getCheckSpin"]
-                                          /\ UNCHANGED << getReq,
-                                                          clientIdRead1,
-                                                          lockedWrite,
-                                                          clientIdRead2,
-                                                          clockRead0,
-                                                          clientIdRead3,
-                                                          clockWrite, keyRead,
-                                                          clientIdRead4,
-                                                          clientIdRead5,
-                                                          clockRead1,
-                                                          replicasWrite0 >>
-                                     ELSE /\ clientIdRead1' = [clientIdRead1 EXCEPT ![self] = (self) - ((NUM_CLIENTS) * (GET_ORDER))]
-                                          /\ lockedWrite' = [lockedWrite EXCEPT ![self] = [lock EXCEPT ![clientIdRead1'[self]] = TRUE]]
-                                          /\ clientIdRead2' = [clientIdRead2 EXCEPT ![self] = (self) - ((NUM_CLIENTS) * (GET_ORDER))]
-                                          /\ clockRead0' = [clockRead0 EXCEPT ![self] = clocks[clientIdRead2'[self]]]
-                                          /\ clientIdRead3' = [clientIdRead3 EXCEPT ![self] = (self) - ((NUM_CLIENTS) * (GET_ORDER))]
-                                          /\ clockWrite' = [clockWrite EXCEPT ![self] = [clocks EXCEPT ![clientIdRead3'[self]] = (clockRead0'[self]) + (1)]]
-                                          /\ keyRead' = [keyRead EXCEPT ![self] = GET_KEY]
-                                          /\ clientIdRead4' = [clientIdRead4 EXCEPT ![self] = (self) - ((NUM_CLIENTS) * (GET_ORDER))]
-                                          /\ clientIdRead5' = [clientIdRead5 EXCEPT ![self] = (self) - ((NUM_CLIENTS) * (GET_ORDER))]
-                                          /\ clockRead1' = [clockRead1 EXCEPT ![self] = clockWrite'[self][clientIdRead5'[self]]]
-                                          /\ getReq' = [getReq EXCEPT ![self] = [op |-> GET_MSG, key |-> keyRead'[self], client |-> clientIdRead4'[self], timestamp |-> clockRead1'[self]]]
-                                          /\ \E dst \in ReplicaSet:
-                                               /\ (Len(replicasNetwork[dst])) < (BUFFER_SIZE)
-                                               /\ replicasWrite0' = [replicasWrite0 EXCEPT ![self] = [replicasNetwork EXCEPT ![dst] = Append(replicasNetwork[dst], getReq'[self])]]
-                                          /\ replicasNetwork' = replicasWrite0'[self]
-                                          /\ lock' = lockedWrite'[self]
-                                          /\ clocks' = clockWrite'[self]
-                                          /\ pc' = [pc EXCEPT ![self] = "getReply"]
-                                          /\ UNCHANGED << clientsNetwork, out,
-                                                          continue_G,
-                                                          lockedWrite0,
-                                                          clockWrite0,
-                                                          replicasWrite1,
-                                                          clientsWrite3,
-                                                          outsideWrite0 >>
-                          ELSE /\ replicasNetwork' = replicasWrite1[self]
-                               /\ clientsNetwork' = clientsWrite3[self]
-                               /\ lock' = lockedWrite0[self]
-                               /\ clocks' = clockWrite0[self]
-                               /\ out' = outsideWrite0[self]
-                               /\ pc' = [pc EXCEPT ![self] = "getCheckSpin"]
-                               /\ UNCHANGED << continue_G, getReq,
-                                               clientIdRead0, clockRead,
-                                               clientIdRead1, lockedWrite,
-                                               clientIdRead2, clockRead0,
-                                               clientIdRead3, clockWrite,
-                                               keyRead, clientIdRead4,
-                                               clientIdRead5, clockRead1,
-                                               replicasWrite0, lockedWrite0,
-                                               clockWrite0, replicasWrite1,
-                                               clientsWrite3, outsideWrite0 >>
-                    /\ UNCHANGED << cid, kvLocal, liveClients, pendingRequests,
-                                    stableMessages, i_, firstPending,
-                                    timestamp, nextClient, lowestPending,
-                                    chooseMessage, currentClocks, minClock,
-                                    continue_, pendingClients, clientsIter,
-                                    msg_, ok, key, val, replicasRead,
-                                    replicasWrite, kvRead, clientsWrite,
-                                    clientsWrite0, kvWrite, kvWrite0,
-                                    clientsWrite1, spinLocal, getResp,
-                                    clientsRead, clientsWrite2, outsideWrite,
-                                    spinRead, spinLocal0, continue_P, i, j_,
-                                    putReq, putResp, clientIdRead6,
-                                    lockedRead0, clientIdRead7, clockRead2,
-                                    clientIdRead8, clockRead3, clientIdRead9,
-                                    clockWrite1, keyRead0, valueRead,
-                                    clientIdRead10, clientIdRead11, clockRead4,
-                                    clientIdRead12, lockedWrite1,
-                                    replicasWrite2, replicasWrite3,
-                                    clientsRead0, clientsWrite4, clientsWrite5,
-                                    lockedWrite2, outsideWrite1, spinRead0,
-                                    msg_D, j_D, clientIdRead13, lockedRead1,
-                                    clientIdRead14, clientIdRead15,
-                                    clockWrite2, clockWrite3, replicasWrite4,
-                                    replicasWrite5, spinLocal1, continue, j,
-                                    msg, clientIdRead16, clockRead5,
-                                    clientIdRead17, clockRead6, clientIdRead18,
-                                    clockWrite4, clientIdRead19,
-                                    clientIdRead20, clockRead7, replicasWrite6,
-                                    replicasWrite7, spinRead1 >>
-=======
-                                 out, clocks, replicasRead, replicasWrite,
-                                 kvRead, clientsWrite, clientsWrite0, kvWrite,
-                                 kvWrite0, clientsWrite1, clientIdRead,
-                                 lockedRead, clientIdRead0, clockRead,
-                                 clientIdRead1, clockRead0, clientIdRead2,
-                                 clockWrite, keyRead, clientIdRead3,
-                                 clientIdRead4, clockRead1, replicasWrite0,
-                                 clientsRead, clientsWrite2, outsideWrite,
-                                 clockWrite0, replicasWrite1, clientsWrite3,
-                                 outsideWrite0, spinRead, clientIdRead5,
-                                 clockRead2, clientIdRead6, clockRead3,
-                                 clientIdRead7, clockWrite1, keyRead0,
-                                 valueRead, clientIdRead8, clientIdRead9,
-                                 clockRead4, clientIdRead10, lockedWrite,
-                                 replicasWrite2, replicasWrite3, clientsRead0,
-                                 clientsWrite4, clientsWrite5, lockedWrite0,
-                                 outsideWrite1, spinRead0, clientIdRead11,
-                                 lockedRead0, clientIdRead12, clientIdRead13,
-                                 clockWrite2, replicasWrite4, replicasWrite5,
-                                 clientIdRead14, clockRead5, clientIdRead15,
-                                 clockRead6, clientIdRead16, clockWrite3,
-                                 clientIdRead17, clientIdRead18, clockRead7,
-                                 replicasWrite6, replicasWrite7, spinRead1,
-                                 kvLocal, liveClients, pendingRequests,
-                                 stableMessages, i_, firstPending, timestamp,
-                                 nextClient, lowestPending, chooseMessage,
-                                 currentClocks, minClock, continue_,
-                                 pendingClients, clientsIter, msg_, ok, key,
-                                 val, spinLocal, continue_G, getReq, getResp,
-                                 spinLocal0, continue_P, i, j_, putReq,
-                                 putResp, msg_D, j_D, spinLocal1, continue, j,
-                                 msg >>
-
-getRequest(self) == /\ pc[self] = "getRequest"
-                    /\ clientIdRead' = (self) - ((NUM_CLIENTS) * (GET_ORDER))
-                    /\ lockedRead' = lock[clientIdRead']
-                    /\ ~(lockedRead')
-                    /\ clientIdRead0' = (self) - ((NUM_CLIENTS) * (GET_ORDER))
-                    /\ clockRead' = clocks[clientIdRead0']
-                    /\ IF (clockRead') = (-(1))
-                          THEN /\ continue_G' = [continue_G EXCEPT ![self] = FALSE]
-                               /\ clockWrite0' = clocks
-                               /\ replicasWrite1' = replicasNetwork
-                               /\ clientsWrite3' = clientsNetwork
-                               /\ outsideWrite0' = out
-                               /\ replicasNetwork' = replicasWrite1'
-                               /\ clientsNetwork' = clientsWrite3'
-                               /\ clocks' = clockWrite0'
-                               /\ out' = outsideWrite0'
-                               /\ pc' = [pc EXCEPT ![self] = "getCheckSpin"]
-                               /\ UNCHANGED << clientIdRead1, clockRead0,
-                                               clientIdRead2, clockWrite,
-                                               keyRead, clientIdRead3,
-                                               clientIdRead4, clockRead1,
-                                               replicasWrite0, getReq >>
-                          ELSE /\ clientIdRead1' = (self) - ((NUM_CLIENTS) * (GET_ORDER))
-                               /\ clockRead0' = clocks[clientIdRead1']
-                               /\ clientIdRead2' = (self) - ((NUM_CLIENTS) * (GET_ORDER))
-                               /\ clockWrite' = [clocks EXCEPT ![clientIdRead2'] = (clockRead0') + (1)]
-                               /\ keyRead' = GET_KEY
-                               /\ clientIdRead3' = (self) - ((NUM_CLIENTS) * (GET_ORDER))
-                               /\ clientIdRead4' = (self) - ((NUM_CLIENTS) * (GET_ORDER))
-                               /\ clockRead1' = clockWrite'[clientIdRead4']
-                               /\ getReq' = [getReq EXCEPT ![self] = [op |-> GET_MSG, key |-> keyRead', client |-> clientIdRead3', timestamp |-> clockRead1']]
-                               /\ \E dst \in ReplicaSet:
-                                    /\ (Len(replicasNetwork[dst])) < (BUFFER_SIZE)
-                                    /\ replicasWrite0' = [replicasNetwork EXCEPT ![dst] = Append(replicasNetwork[dst], getReq'[self])]
-                               /\ replicasNetwork' = replicasWrite0'
-                               /\ clocks' = clockWrite'
-                               /\ pc' = [pc EXCEPT ![self] = "getReply"]
-                               /\ UNCHANGED << clientsNetwork, out,
-                                               clockWrite0, replicasWrite1,
-                                               clientsWrite3, outsideWrite0,
-                                               continue_G >>
-                    /\ UNCHANGED << lock, cid, replicasRead, replicasWrite,
-                                    kvRead, clientsWrite, clientsWrite0,
-                                    kvWrite, kvWrite0, clientsWrite1,
-                                    clientsRead, clientsWrite2, outsideWrite,
-                                    spinRead, clientIdRead5, clockRead2,
-                                    clientIdRead6, clockRead3, clientIdRead7,
-                                    clockWrite1, keyRead0, valueRead,
-                                    clientIdRead8, clientIdRead9, clockRead4,
-                                    clientIdRead10, lockedWrite,
-                                    replicasWrite2, replicasWrite3,
-                                    clientsRead0, clientsWrite4, clientsWrite5,
-                                    lockedWrite0, outsideWrite1, spinRead0,
-                                    clientIdRead11, lockedRead0,
-                                    clientIdRead12, clientIdRead13,
-                                    clockWrite2, replicasWrite4,
-                                    replicasWrite5, clientIdRead14, clockRead5,
-                                    clientIdRead15, clockRead6, clientIdRead16,
-                                    clockWrite3, clientIdRead17,
-                                    clientIdRead18, clockRead7, replicasWrite6,
-                                    replicasWrite7, spinRead1, kvLocal,
-                                    liveClients, pendingRequests,
-                                    stableMessages, i_, firstPending,
-                                    timestamp, nextClient, lowestPending,
-                                    chooseMessage, currentClocks, minClock,
-                                    continue_, pendingClients, clientsIter,
-                                    msg_, ok, key, val, spinLocal, getResp,
-                                    spinLocal0, continue_P, i, j_, putReq,
-                                    putResp, msg_D, j_D, spinLocal1, continue,
-                                    j, msg >>
->>>>>>> 2d89379e
-
-getReply(self) == /\ pc[self] = "getReply"
-                  /\ clientIdRead' = (self) - ((NUM_CLIENTS) * (GET_ORDER))
-                  /\ (Len(clientsNetwork[clientIdRead'])) > (0)
-                  /\ LET msg1 == Head(clientsNetwork[clientIdRead']) IN
-                       /\ clientsWrite2' = [clientsNetwork EXCEPT ![clientIdRead'] = Tail(clientsNetwork[clientIdRead'])]
-                       /\ clientsRead' = msg1
-                  /\ getResp' = [getResp EXCEPT ![self] = clientsRead']
-                  /\ Assert(((getResp'[self]).type) = (GET_RESPONSE),
-<<<<<<< HEAD
-                            "Failure of assertion at line 867, column 33.")
-                  /\ clientIdRead0' = [clientIdRead0 EXCEPT ![self] = (self) - ((NUM_CLIENTS) * (GET_ORDER))]
-                  /\ lockedWrite' = [lockedWrite EXCEPT ![self] = [lock EXCEPT ![clientIdRead0'[self]] = FALSE]]
-                  /\ outsideWrite' = [outsideWrite EXCEPT ![self] = (getResp'[self]).result]
-                  /\ clientsNetwork' = clientsWrite2'[self]
-                  /\ lock' = lockedWrite'[self]
-                  /\ out' = outsideWrite'[self]
-                  /\ pc' = [pc EXCEPT ![self] = "getCheckSpin"]
-                  /\ UNCHANGED << replicasNetwork, cid, clocks, kvLocal,
-                                  liveClients, pendingRequests, stableMessages,
-                                  i_, firstPending, timestamp, nextClient,
-                                  lowestPending, chooseMessage, currentClocks,
-                                  minClock, continue_, pendingClients,
-                                  clientsIter, msg_, ok, key, val,
-                                  replicasRead, replicasWrite, kvRead,
-                                  clientsWrite, clientsWrite0, kvWrite,
-                                  kvWrite0, clientsWrite1, spinLocal,
-                                  continue_G, getReq, lockedRead, clockRead,
-                                  clientIdRead1, clientIdRead2, clockRead0,
-                                  clientIdRead3, clockWrite, keyRead,
-                                  clientIdRead4, clientIdRead5, clockRead1,
-                                  replicasWrite0, lockedWrite0, clockWrite0,
-                                  replicasWrite1, clientsWrite3, outsideWrite0,
-                                  spinRead, spinLocal0, continue_P, i, j_,
-                                  putReq, putResp, clientIdRead6, lockedRead0,
-                                  clientIdRead7, clockRead2, clientIdRead8,
-                                  clockRead3, clientIdRead9, clockWrite1,
-                                  keyRead0, valueRead, clientIdRead10,
-                                  clientIdRead11, clockRead4, clientIdRead12,
-                                  lockedWrite1, replicasWrite2, replicasWrite3,
-                                  clientsRead0, clientsWrite4, clientsWrite5,
-                                  lockedWrite2, outsideWrite1, spinRead0,
-                                  msg_D, j_D, clientIdRead13, lockedRead1,
-                                  clientIdRead14, clientIdRead15, clockWrite2,
-                                  clockWrite3, replicasWrite4, replicasWrite5,
-                                  spinLocal1, continue, j, msg, clientIdRead16,
-                                  clockRead5, clientIdRead17, clockRead6,
-                                  clientIdRead18, clockWrite4, clientIdRead19,
-                                  clientIdRead20, clockRead7, replicasWrite6,
-                                  replicasWrite7, spinRead1 >>
-=======
-                            "Failure of assertion at line 845, column 29.")
-                  /\ outsideWrite' = (getResp'[self]).result
-                  /\ clientsNetwork' = clientsWrite2'
-                  /\ out' = outsideWrite'
-                  /\ pc' = [pc EXCEPT ![self] = "getCheckSpin"]
-                  /\ UNCHANGED << replicasNetwork, lock, cid, clocks,
-                                  replicasRead, replicasWrite, kvRead,
-                                  clientsWrite, clientsWrite0, kvWrite,
-                                  kvWrite0, clientsWrite1, lockedRead,
-                                  clientIdRead0, clockRead, clientIdRead1,
-                                  clockRead0, clientIdRead2, clockWrite,
-                                  keyRead, clientIdRead3, clientIdRead4,
-                                  clockRead1, replicasWrite0, clockWrite0,
-                                  replicasWrite1, clientsWrite3, outsideWrite0,
-                                  spinRead, clientIdRead5, clockRead2,
-                                  clientIdRead6, clockRead3, clientIdRead7,
-                                  clockWrite1, keyRead0, valueRead,
-                                  clientIdRead8, clientIdRead9, clockRead4,
-                                  clientIdRead10, lockedWrite, replicasWrite2,
-                                  replicasWrite3, clientsRead0, clientsWrite4,
-                                  clientsWrite5, lockedWrite0, outsideWrite1,
-                                  spinRead0, clientIdRead11, lockedRead0,
-                                  clientIdRead12, clientIdRead13, clockWrite2,
-                                  replicasWrite4, replicasWrite5,
-                                  clientIdRead14, clockRead5, clientIdRead15,
-                                  clockRead6, clientIdRead16, clockWrite3,
-                                  clientIdRead17, clientIdRead18, clockRead7,
-                                  replicasWrite6, replicasWrite7, spinRead1,
-                                  kvLocal, liveClients, pendingRequests,
-                                  stableMessages, i_, firstPending, timestamp,
-                                  nextClient, lowestPending, chooseMessage,
-                                  currentClocks, minClock, continue_,
-                                  pendingClients, clientsIter, msg_, ok, key,
-                                  val, spinLocal, continue_G, getReq,
-                                  spinLocal0, continue_P, i, j_, putReq,
-                                  putResp, msg_D, j_D, spinLocal1, continue, j,
-                                  msg >>
->>>>>>> 2d89379e
-
-getCheckSpin(self) == /\ pc[self] = "getCheckSpin"
-                      /\ spinRead' = spinLocal[self]
-                      /\ IF ~(spinRead')
-                            THEN /\ continue_G' = [continue_G EXCEPT ![self] = FALSE]
-                                 /\ pc' = [pc EXCEPT ![self] = "getLoop"]
-                            ELSE /\ pc' = [pc EXCEPT ![self] = "getLoop"]
-                                 /\ UNCHANGED continue_G
-                      /\ UNCHANGED << replicasNetwork, clientsNetwork, lock,
-<<<<<<< HEAD
-                                      cid, out, clocks, kvLocal, liveClients,
-                                      pendingRequests, stableMessages, i_,
-                                      firstPending, timestamp, nextClient,
-                                      lowestPending, chooseMessage,
-                                      currentClocks, minClock, continue_,
-                                      pendingClients, clientsIter, msg_, ok,
-                                      key, val, replicasRead, replicasWrite,
-                                      kvRead, clientsWrite, clientsWrite0,
-                                      kvWrite, kvWrite0, clientsWrite1,
-                                      spinLocal, getReq, getResp, clientIdRead,
-                                      lockedRead, clientIdRead0, clockRead,
-                                      clientIdRead1, lockedWrite,
-                                      clientIdRead2, clockRead0, clientIdRead3,
-                                      clockWrite, keyRead, clientIdRead4,
-                                      clientIdRead5, clockRead1,
-                                      replicasWrite0, clientsRead,
-                                      clientsWrite2, outsideWrite,
-                                      lockedWrite0, clockWrite0,
-                                      replicasWrite1, clientsWrite3,
-                                      outsideWrite0, spinLocal0, continue_P, i,
-                                      j_, putReq, putResp, clientIdRead6,
-                                      lockedRead0, clientIdRead7, clockRead2,
-                                      clientIdRead8, clockRead3, clientIdRead9,
-                                      clockWrite1, keyRead0, valueRead,
-                                      clientIdRead10, clientIdRead11,
-                                      clockRead4, clientIdRead12, lockedWrite1,
-                                      replicasWrite2, replicasWrite3,
-                                      clientsRead0, clientsWrite4,
-                                      clientsWrite5, lockedWrite2,
-                                      outsideWrite1, spinRead0, msg_D, j_D,
-                                      clientIdRead13, lockedRead1,
-                                      clientIdRead14, clientIdRead15,
-                                      clockWrite2, clockWrite3, replicasWrite4,
-                                      replicasWrite5, spinLocal1, continue, j,
-                                      msg, clientIdRead16, clockRead5,
-                                      clientIdRead17, clockRead6,
-                                      clientIdRead18, clockWrite4,
-                                      clientIdRead19, clientIdRead20,
-=======
-                                      cid, out, clocks, replicasRead,
-                                      replicasWrite, kvRead, clientsWrite,
-                                      clientsWrite0, kvWrite, kvWrite0,
-                                      clientsWrite1, clientIdRead, lockedRead,
-                                      clientIdRead0, clockRead, clientIdRead1,
-                                      clockRead0, clientIdRead2, clockWrite,
-                                      keyRead, clientIdRead3, clientIdRead4,
-                                      clockRead1, replicasWrite0, clientsRead,
-                                      clientsWrite2, outsideWrite, clockWrite0,
-                                      replicasWrite1, clientsWrite3,
-                                      outsideWrite0, clientIdRead5, clockRead2,
-                                      clientIdRead6, clockRead3, clientIdRead7,
-                                      clockWrite1, keyRead0, valueRead,
-                                      clientIdRead8, clientIdRead9, clockRead4,
-                                      clientIdRead10, lockedWrite,
-                                      replicasWrite2, replicasWrite3,
-                                      clientsRead0, clientsWrite4,
-                                      clientsWrite5, lockedWrite0,
-                                      outsideWrite1, spinRead0, clientIdRead11,
-                                      lockedRead0, clientIdRead12,
-                                      clientIdRead13, clockWrite2,
-                                      replicasWrite4, replicasWrite5,
-                                      clientIdRead14, clockRead5,
-                                      clientIdRead15, clockRead6,
-                                      clientIdRead16, clockWrite3,
-                                      clientIdRead17, clientIdRead18,
->>>>>>> 2d89379e
-                                      clockRead7, replicasWrite6,
-                                      replicasWrite7, spinRead1, kvLocal,
-                                      liveClients, pendingRequests,
-                                      stableMessages, i_, firstPending,
-                                      timestamp, nextClient, lowestPending,
-                                      chooseMessage, currentClocks, minClock,
-                                      continue_, pendingClients, clientsIter,
-                                      msg_, ok, key, val, spinLocal, getReq,
-                                      getResp, spinLocal0, continue_P, i, j_,
-                                      putReq, putResp, msg_D, j_D, spinLocal1,
-                                      continue, j, msg >>
-
-GetClient(self) == getLoop(self) \/ getRequest(self) \/ getReply(self)
-                      \/ getCheckSpin(self)
-
-putLoop(self) == /\ pc[self] = "putLoop"
-                 /\ IF continue_P[self]
-                       THEN /\ pc' = [pc EXCEPT ![self] = "putRequest"]
-                       ELSE /\ pc' = [pc EXCEPT ![self] = "Done"]
-                 /\ UNCHANGED << replicasNetwork, clientsNetwork, lock, cid,
-<<<<<<< HEAD
-                                 out, clocks, kvLocal, liveClients,
-                                 pendingRequests, stableMessages, i_,
-                                 firstPending, timestamp, nextClient,
-                                 lowestPending, chooseMessage, currentClocks,
-                                 minClock, continue_, pendingClients,
-                                 clientsIter, msg_, ok, key, val, replicasRead,
-                                 replicasWrite, kvRead, clientsWrite,
-                                 clientsWrite0, kvWrite, kvWrite0,
-                                 clientsWrite1, spinLocal, continue_G, getReq,
-                                 getResp, clientIdRead, lockedRead,
-                                 clientIdRead0, clockRead, clientIdRead1,
-                                 lockedWrite, clientIdRead2, clockRead0,
-                                 clientIdRead3, clockWrite, keyRead,
-                                 clientIdRead4, clientIdRead5, clockRead1,
-                                 replicasWrite0, clientsRead, clientsWrite2,
-                                 outsideWrite, lockedWrite0, clockWrite0,
-                                 replicasWrite1, clientsWrite3, outsideWrite0,
-                                 spinRead, spinLocal0, continue_P, i, j_,
-                                 putReq, putResp, clientIdRead6, lockedRead0,
-                                 clientIdRead7, clockRead2, clientIdRead8,
-                                 clockRead3, clientIdRead9, clockWrite1,
-                                 keyRead0, valueRead, clientIdRead10,
-                                 clientIdRead11, clockRead4, clientIdRead12,
-                                 lockedWrite1, replicasWrite2, replicasWrite3,
-                                 clientsRead0, clientsWrite4, clientsWrite5,
-                                 lockedWrite2, outsideWrite1, spinRead0, msg_D,
-                                 j_D, clientIdRead13, lockedRead1,
-                                 clientIdRead14, clientIdRead15, clockWrite2,
-                                 clockWrite3, replicasWrite4, replicasWrite5,
-                                 spinLocal1, continue, j, msg, clientIdRead16,
-                                 clockRead5, clientIdRead17, clockRead6,
-                                 clientIdRead18, clockWrite4, clientIdRead19,
-                                 clientIdRead20, clockRead7, replicasWrite6,
-                                 replicasWrite7, spinRead1 >>
-
-putRequest(self) == /\ pc[self] = "putRequest"
-                    /\ clientIdRead6' = [clientIdRead6 EXCEPT ![self] = (self) - ((NUM_CLIENTS) * (PUT_ORDER))]
-                    /\ ~(lock[clientIdRead6'[self]])
-                    /\ lockedRead0' = [lockedRead0 EXCEPT ![self] = FALSE]
-                    /\ IF ~(lockedRead0'[self])
-                          THEN /\ clientIdRead7' = [clientIdRead7 EXCEPT ![self] = (self) - ((NUM_CLIENTS) * (PUT_ORDER))]
-                               /\ clockRead2' = [clockRead2 EXCEPT ![self] = clocks[clientIdRead7'[self]]]
-                               /\ IF (clockRead2'[self]) = (-(1))
-                                     THEN /\ continue_P' = [continue_P EXCEPT ![self] = FALSE]
-                                          /\ pc' = [pc EXCEPT ![self] = "putCheckSpin"]
-                                          /\ UNCHANGED << lock, clocks, i, j_,
-                                                          putReq,
-                                                          clientIdRead8,
-                                                          clockRead3,
-                                                          clientIdRead9,
-                                                          clockWrite1,
-                                                          keyRead0, valueRead,
-                                                          clientIdRead10,
-                                                          clientIdRead11,
-                                                          clockRead4,
-                                                          clientIdRead12,
-                                                          lockedWrite1 >>
-                                     ELSE /\ clientIdRead8' = [clientIdRead8 EXCEPT ![self] = (self) - ((NUM_CLIENTS) * (PUT_ORDER))]
-                                          /\ clockRead3' = [clockRead3 EXCEPT ![self] = clocks[clientIdRead8'[self]]]
-                                          /\ clientIdRead9' = [clientIdRead9 EXCEPT ![self] = (self) - ((NUM_CLIENTS) * (PUT_ORDER))]
-                                          /\ clockWrite1' = [clockWrite1 EXCEPT ![self] = [clocks EXCEPT ![clientIdRead9'[self]] = (clockRead3'[self]) + (1)]]
-                                          /\ keyRead0' = [keyRead0 EXCEPT ![self] = PUT_KEY]
-                                          /\ valueRead' = [valueRead EXCEPT ![self] = PUT_VALUE]
-                                          /\ clientIdRead10' = [clientIdRead10 EXCEPT ![self] = (self) - ((NUM_CLIENTS) * (PUT_ORDER))]
-                                          /\ clientIdRead11' = [clientIdRead11 EXCEPT ![self] = (self) - ((NUM_CLIENTS) * (PUT_ORDER))]
-                                          /\ clockRead4' = [clockRead4 EXCEPT ![self] = clockWrite1'[self][clientIdRead11'[self]]]
-                                          /\ putReq' = [putReq EXCEPT ![self] = [op |-> PUT_MSG, key |-> keyRead0'[self], value |-> valueRead'[self], client |-> clientIdRead10'[self], timestamp |-> clockRead4'[self]]]
-                                          /\ clientIdRead12' = [clientIdRead12 EXCEPT ![self] = (self) - ((NUM_CLIENTS) * (PUT_ORDER))]
-                                          /\ lockedWrite1' = [lockedWrite1 EXCEPT ![self] = [lock EXCEPT ![clientIdRead12'[self]] = TRUE]]
-                                          /\ i' = [i EXCEPT ![self] = 0]
-                                          /\ j_' = [j_ EXCEPT ![self] = 0]
-                                          /\ lock' = lockedWrite1'[self]
-                                          /\ clocks' = clockWrite1'[self]
-                                          /\ pc' = [pc EXCEPT ![self] = "putBroadcast"]
-                                          /\ UNCHANGED continue_P
-                          ELSE /\ pc' = [pc EXCEPT ![self] = "putCheckSpin"]
-                               /\ UNCHANGED << lock, clocks, continue_P, i, j_,
-                                               putReq, clientIdRead7,
-                                               clockRead2, clientIdRead8,
-                                               clockRead3, clientIdRead9,
-                                               clockWrite1, keyRead0,
-                                               valueRead, clientIdRead10,
-                                               clientIdRead11, clockRead4,
-                                               clientIdRead12, lockedWrite1 >>
-=======
-                                 out, clocks, replicasRead, replicasWrite,
-                                 kvRead, clientsWrite, clientsWrite0, kvWrite,
-                                 kvWrite0, clientsWrite1, clientIdRead,
-                                 lockedRead, clientIdRead0, clockRead,
-                                 clientIdRead1, clockRead0, clientIdRead2,
-                                 clockWrite, keyRead, clientIdRead3,
-                                 clientIdRead4, clockRead1, replicasWrite0,
-                                 clientsRead, clientsWrite2, outsideWrite,
-                                 clockWrite0, replicasWrite1, clientsWrite3,
-                                 outsideWrite0, spinRead, clientIdRead5,
-                                 clockRead2, clientIdRead6, clockRead3,
-                                 clientIdRead7, clockWrite1, keyRead0,
-                                 valueRead, clientIdRead8, clientIdRead9,
-                                 clockRead4, clientIdRead10, lockedWrite,
-                                 replicasWrite2, replicasWrite3, clientsRead0,
-                                 clientsWrite4, clientsWrite5, lockedWrite0,
-                                 outsideWrite1, spinRead0, clientIdRead11,
-                                 lockedRead0, clientIdRead12, clientIdRead13,
-                                 clockWrite2, replicasWrite4, replicasWrite5,
-                                 clientIdRead14, clockRead5, clientIdRead15,
-                                 clockRead6, clientIdRead16, clockWrite3,
-                                 clientIdRead17, clientIdRead18, clockRead7,
-                                 replicasWrite6, replicasWrite7, spinRead1,
-                                 kvLocal, liveClients, pendingRequests,
-                                 stableMessages, i_, firstPending, timestamp,
-                                 nextClient, lowestPending, chooseMessage,
-                                 currentClocks, minClock, continue_,
-                                 pendingClients, clientsIter, msg_, ok, key,
-                                 val, spinLocal, continue_G, getReq, getResp,
-                                 spinLocal0, continue_P, i, j_, putReq,
-                                 putResp, msg_D, j_D, spinLocal1, continue, j,
-                                 msg >>
-
-putRequest(self) == /\ pc[self] = "putRequest"
-                    /\ clientIdRead5' = (self) - ((NUM_CLIENTS) * (PUT_ORDER))
-                    /\ clockRead2' = clocks[clientIdRead5']
-                    /\ IF (clockRead2') = (-(1))
-                          THEN /\ continue_P' = [continue_P EXCEPT ![self] = FALSE]
-                               /\ pc' = [pc EXCEPT ![self] = "putCheckSpin"]
-                               /\ UNCHANGED << lock, clocks, clientIdRead6,
-                                               clockRead3, clientIdRead7,
-                                               clockWrite1, keyRead0,
-                                               valueRead, clientIdRead8,
-                                               clientIdRead9, clockRead4,
-                                               clientIdRead10, lockedWrite, i,
-                                               j_, putReq >>
-                          ELSE /\ clientIdRead6' = (self) - ((NUM_CLIENTS) * (PUT_ORDER))
-                               /\ clockRead3' = clocks[clientIdRead6']
-                               /\ clientIdRead7' = (self) - ((NUM_CLIENTS) * (PUT_ORDER))
-                               /\ clockWrite1' = [clocks EXCEPT ![clientIdRead7'] = (clockRead3') + (1)]
-                               /\ keyRead0' = PUT_KEY
-                               /\ valueRead' = PUT_VALUE
-                               /\ clientIdRead8' = (self) - ((NUM_CLIENTS) * (PUT_ORDER))
-                               /\ clientIdRead9' = (self) - ((NUM_CLIENTS) * (PUT_ORDER))
-                               /\ clockRead4' = clockWrite1'[clientIdRead9']
-                               /\ putReq' = [putReq EXCEPT ![self] = [op |-> PUT_MSG, key |-> keyRead0', value |-> valueRead', client |-> clientIdRead8', timestamp |-> clockRead4']]
-                               /\ clientIdRead10' = (self) - ((NUM_CLIENTS) * (PUT_ORDER))
-                               /\ lockedWrite' = [lock EXCEPT ![clientIdRead10'] = TRUE]
-                               /\ i' = [i EXCEPT ![self] = 0]
-                               /\ j_' = [j_ EXCEPT ![self] = 0]
-                               /\ lock' = lockedWrite'
-                               /\ clocks' = clockWrite1'
-                               /\ pc' = [pc EXCEPT ![self] = "putBroadcast"]
-                               /\ UNCHANGED continue_P
->>>>>>> 2d89379e
-                    /\ UNCHANGED << replicasNetwork, clientsNetwork, cid, out,
-                                    replicasRead, replicasWrite, kvRead,
-                                    clientsWrite, clientsWrite0, kvWrite,
-                                    kvWrite0, clientsWrite1, clientIdRead,
-                                    lockedRead, clientIdRead0, clockRead,
-                                    clientIdRead1, clockRead0, clientIdRead2,
-                                    clockWrite, keyRead, clientIdRead3,
-                                    clientIdRead4, clockRead1, replicasWrite0,
-                                    clientsRead, clientsWrite2, outsideWrite,
-                                    clockWrite0, replicasWrite1, clientsWrite3,
-                                    outsideWrite0, spinRead, replicasWrite2,
-                                    replicasWrite3, clientsRead0,
-                                    clientsWrite4, clientsWrite5, lockedWrite0,
-                                    outsideWrite1, spinRead0, clientIdRead11,
-                                    lockedRead0, clientIdRead12,
-                                    clientIdRead13, clockWrite2,
-                                    replicasWrite4, replicasWrite5,
-                                    clientIdRead14, clockRead5, clientIdRead15,
-                                    clockRead6, clientIdRead16, clockWrite3,
-                                    clientIdRead17, clientIdRead18, clockRead7,
-                                    replicasWrite6, replicasWrite7, spinRead1,
-                                    kvLocal, liveClients, pendingRequests,
-                                    stableMessages, i_, firstPending,
-                                    timestamp, nextClient, lowestPending,
-                                    chooseMessage, currentClocks, minClock,
-                                    continue_, pendingClients, clientsIter,
-<<<<<<< HEAD
-                                    msg_, ok, key, val, replicasRead,
-                                    replicasWrite, kvRead, clientsWrite,
-                                    clientsWrite0, kvWrite, kvWrite0,
-                                    clientsWrite1, spinLocal, continue_G,
-                                    getReq, getResp, clientIdRead, lockedRead,
-                                    clientIdRead0, clockRead, clientIdRead1,
-                                    lockedWrite, clientIdRead2, clockRead0,
-                                    clientIdRead3, clockWrite, keyRead,
-                                    clientIdRead4, clientIdRead5, clockRead1,
-                                    replicasWrite0, clientsRead, clientsWrite2,
-                                    outsideWrite, lockedWrite0, clockWrite0,
-                                    replicasWrite1, clientsWrite3,
-                                    outsideWrite0, spinRead, spinLocal0,
-                                    putResp, replicasWrite2, replicasWrite3,
-                                    clientsRead0, clientsWrite4, clientsWrite5,
-                                    lockedWrite2, outsideWrite1, spinRead0,
-                                    msg_D, j_D, clientIdRead13, lockedRead1,
-                                    clientIdRead14, clientIdRead15,
-                                    clockWrite2, clockWrite3, replicasWrite4,
-                                    replicasWrite5, spinLocal1, continue, j,
-                                    msg, clientIdRead16, clockRead5,
-                                    clientIdRead17, clockRead6, clientIdRead18,
-                                    clockWrite4, clientIdRead19,
-                                    clientIdRead20, clockRead7, replicasWrite6,
-                                    replicasWrite7, spinRead1 >>
-=======
-                                    msg_, ok, key, val, spinLocal, continue_G,
-                                    getReq, getResp, spinLocal0, putResp,
-                                    msg_D, j_D, spinLocal1, continue, j, msg >>
->>>>>>> 2d89379e
-
-putBroadcast(self) == /\ pc[self] = "putBroadcast"
-                      /\ IF (j_[self]) <= ((NUM_REPLICAS) - (1))
-                            THEN /\ (Len(replicasNetwork[j_[self]])) < (BUFFER_SIZE)
-                                 /\ replicasWrite2' = [replicasNetwork EXCEPT ![j_[self]] = Append(replicasNetwork[j_[self]], putReq[self])]
-                                 /\ j_' = [j_ EXCEPT ![self] = (j_[self]) + (1)]
-                                 /\ replicasWrite3' = replicasWrite2'
-                                 /\ replicasNetwork' = replicasWrite3'
-                                 /\ pc' = [pc EXCEPT ![self] = "putBroadcast"]
-                            ELSE /\ replicasWrite3' = replicasNetwork
-                                 /\ replicasNetwork' = replicasWrite3'
-                                 /\ pc' = [pc EXCEPT ![self] = "putResponse"]
-                                 /\ UNCHANGED << replicasWrite2, j_ >>
-                      /\ UNCHANGED << clientsNetwork, lock, cid, out, clocks,
-                                      replicasRead, replicasWrite, kvRead,
-                                      clientsWrite, clientsWrite0, kvWrite,
-                                      kvWrite0, clientsWrite1, clientIdRead,
-                                      lockedRead, clientIdRead0, clockRead,
-                                      clientIdRead1, lockedWrite,
-                                      clientIdRead2, clockRead0, clientIdRead3,
-                                      clockWrite, keyRead, clientIdRead4,
-                                      clientIdRead5, clockRead1,
-                                      replicasWrite0, clientsRead,
-                                      clientsWrite2, outsideWrite,
-                                      lockedWrite0, clockWrite0,
-                                      replicasWrite1, clientsWrite3,
-<<<<<<< HEAD
-                                      outsideWrite0, spinRead, spinLocal0,
-                                      continue_P, i, putReq, putResp,
-                                      clientIdRead6, lockedRead0,
-                                      clientIdRead7, clockRead2, clientIdRead8,
-                                      clockRead3, clientIdRead9, clockWrite1,
-                                      keyRead0, valueRead, clientIdRead10,
-                                      clientIdRead11, clockRead4,
-                                      clientIdRead12, lockedWrite1,
-                                      clientsRead0, clientsWrite4,
-                                      clientsWrite5, lockedWrite2,
-                                      outsideWrite1, spinRead0, msg_D, j_D,
-                                      clientIdRead13, lockedRead1,
-                                      clientIdRead14, clientIdRead15,
-                                      clockWrite2, clockWrite3, replicasWrite4,
-                                      replicasWrite5, spinLocal1, continue, j,
-                                      msg, clientIdRead16, clockRead5,
-                                      clientIdRead17, clockRead6,
-                                      clientIdRead18, clockWrite4,
-                                      clientIdRead19, clientIdRead20,
-=======
-                                      outsideWrite0, spinRead, clientIdRead5,
-                                      clockRead2, clientIdRead6, clockRead3,
-                                      clientIdRead7, clockWrite1, keyRead0,
-                                      valueRead, clientIdRead8, clientIdRead9,
-                                      clockRead4, clientIdRead10, lockedWrite,
-                                      clientsRead0, clientsWrite4,
-                                      clientsWrite5, lockedWrite0,
-                                      outsideWrite1, spinRead0, clientIdRead11,
-                                      lockedRead0, clientIdRead12,
-                                      clientIdRead13, clockWrite2,
-                                      replicasWrite4, replicasWrite5,
-                                      clientIdRead14, clockRead5,
-                                      clientIdRead15, clockRead6,
-                                      clientIdRead16, clockWrite3,
-                                      clientIdRead17, clientIdRead18,
->>>>>>> 2d89379e
-                                      clockRead7, replicasWrite6,
-                                      replicasWrite7, spinRead1, kvLocal,
-                                      liveClients, pendingRequests,
-                                      stableMessages, i_, firstPending,
-                                      timestamp, nextClient, lowestPending,
-                                      chooseMessage, currentClocks, minClock,
-                                      continue_, pendingClients, clientsIter,
-                                      msg_, ok, key, val, spinLocal,
-                                      continue_G, getReq, getResp, spinLocal0,
-                                      continue_P, i, putReq, putResp, msg_D,
-                                      j_D, spinLocal1, continue, j, msg >>
-
-putResponse(self) == /\ pc[self] = "putResponse"
-                     /\ IF (i[self]) < (Cardinality(ReplicaSet))
-<<<<<<< HEAD
-                           THEN /\ clientIdRead6' = [clientIdRead6 EXCEPT ![self] = (self) - ((NUM_CLIENTS) * (PUT_ORDER))]
-                                /\ (Len(clientsNetwork[clientIdRead6'[self]])) > (0)
-                                /\ LET msg2 == Head(clientsNetwork[clientIdRead6'[self]]) IN
-                                     /\ clientsWrite4' = [clientsWrite4 EXCEPT ![self] = [clientsNetwork EXCEPT ![clientIdRead6'[self]] = Tail(clientsNetwork[clientIdRead6'[self]])]]
-                                     /\ clientsRead0' = [clientsRead0 EXCEPT ![self] = msg2]
-                                /\ putResp' = [putResp EXCEPT ![self] = clientsRead0'[self]]
-=======
-                           THEN /\ clientIdRead5' = (self) - ((NUM_CLIENTS) * (PUT_ORDER))
-                                /\ (Len(clientsNetwork[clientIdRead5'])) > (0)
-                                /\ LET msg2 == Head(clientsNetwork[clientIdRead5']) IN
-                                     /\ clientsWrite4' = [clientsNetwork EXCEPT ![clientIdRead5'] = Tail(clientsNetwork[clientIdRead5'])]
-                                     /\ clientsRead0' = msg2
-                                /\ putResp' = [putResp EXCEPT ![self] = clientsRead0']
->>>>>>> 2d89379e
-                                /\ Assert(((putResp'[self]).type) = (PUT_RESPONSE),
-                                          "Failure of assertion at line 949, column 37.")
-                                /\ i' = [i EXCEPT ![self] = (i[self]) + (1)]
-<<<<<<< HEAD
-                                /\ clientsWrite5' = [clientsWrite5 EXCEPT ![self] = clientsWrite4'[self]]
-                                /\ lockedWrite2' = [lockedWrite2 EXCEPT ![self] = lock]
-                                /\ clientsNetwork' = clientsWrite5'[self]
-                                /\ lock' = lockedWrite2'[self]
-                                /\ pc' = [pc EXCEPT ![self] = "putResponse"]
-                                /\ UNCHANGED << clientIdRead7, lockedWrite1 >>
-                           ELSE /\ clientIdRead7' = [clientIdRead7 EXCEPT ![self] = (self) - ((NUM_CLIENTS) * (PUT_ORDER))]
-                                /\ lockedWrite1' = [lockedWrite1 EXCEPT ![self] = [lock EXCEPT ![clientIdRead7'[self]] = FALSE]]
-                                /\ clientsWrite5' = [clientsWrite5 EXCEPT ![self] = clientsNetwork]
-                                /\ lockedWrite2' = [lockedWrite2 EXCEPT ![self] = lockedWrite1'[self]]
-                                /\ clientsNetwork' = clientsWrite5'[self]
-                                /\ lock' = lockedWrite2'[self]
-                                /\ pc' = [pc EXCEPT ![self] = "putComplete"]
-                                /\ UNCHANGED << i, putResp, clientIdRead6,
-                                                clientsRead0, clientsWrite4 >>
-                     /\ UNCHANGED << replicasNetwork, cid, out, clocks,
-                                     kvLocal, liveClients, pendingRequests,
-                                     stableMessages, i_, firstPending,
-                                     timestamp, nextClient, lowestPending,
-                                     chooseMessage, currentClocks, minClock,
-                                     continue_, pendingClients, clientsIter,
-                                     msg_, ok, key, val, replicasRead,
-                                     replicasWrite, kvRead, clientsWrite,
-                                     clientsWrite0, kvWrite, kvWrite0,
-                                     clientsWrite1, spinLocal, continue_G,
-                                     getReq, getResp, clientIdRead, lockedRead,
-                                     clientIdRead0, clockRead, clientIdRead1,
-                                     lockedWrite, clientIdRead2, clockRead0,
-                                     clientIdRead3, clockWrite, keyRead,
-                                     clientIdRead4, clientIdRead5, clockRead1,
-                                     replicasWrite0, clientsRead,
-                                     clientsWrite2, outsideWrite, lockedWrite0,
-                                     clockWrite0, replicasWrite1,
-                                     clientsWrite3, outsideWrite0, spinRead,
-                                     spinLocal0, continue_P, j_, putReq,
-                                     lockedRead0, clockRead2, clientIdRead8,
-                                     clockRead3, clientIdRead9, clockWrite1,
-                                     keyRead0, valueRead, clientIdRead10,
-                                     clientIdRead11, clockRead4,
-                                     clientIdRead12, replicasWrite2,
-                                     replicasWrite3, outsideWrite1, spinRead0,
-                                     msg_D, j_D, clientIdRead13, lockedRead1,
-                                     clientIdRead14, clientIdRead15,
-                                     clockWrite2, clockWrite3, replicasWrite4,
-                                     replicasWrite5, spinLocal1, continue, j,
-                                     msg, clientIdRead16, clockRead5,
-                                     clientIdRead17, clockRead6,
-                                     clientIdRead18, clockWrite4,
-                                     clientIdRead19, clientIdRead20,
-=======
-                                /\ clientsWrite5' = clientsWrite4'
-                                /\ lockedWrite0' = lock
-                                /\ clientsNetwork' = clientsWrite5'
-                                /\ lock' = lockedWrite0'
-                                /\ pc' = [pc EXCEPT ![self] = "putResponse"]
-                                /\ UNCHANGED << clientIdRead6, lockedWrite >>
-                           ELSE /\ clientIdRead6' = (self) - ((NUM_CLIENTS) * (PUT_ORDER))
-                                /\ lockedWrite' = [lock EXCEPT ![clientIdRead6'] = FALSE]
-                                /\ clientsWrite5' = clientsNetwork
-                                /\ lockedWrite0' = lockedWrite'
-                                /\ clientsNetwork' = clientsWrite5'
-                                /\ lock' = lockedWrite0'
-                                /\ pc' = [pc EXCEPT ![self] = "putComplete"]
-                                /\ UNCHANGED << clientIdRead5, clientsRead0,
-                                                clientsWrite4, i, putResp >>
-                     /\ UNCHANGED << replicasNetwork, cid, out, clocks,
-                                     replicasRead, replicasWrite, kvRead,
-                                     clientsWrite, clientsWrite0, kvWrite,
-                                     kvWrite0, clientsWrite1, clientIdRead,
-                                     lockedRead, clientIdRead0, clockRead,
-                                     clientIdRead1, clockRead0, clientIdRead2,
-                                     clockWrite, keyRead, clientIdRead3,
-                                     clientIdRead4, clockRead1, replicasWrite0,
-                                     clientsRead, clientsWrite2, outsideWrite,
-                                     clockWrite0, replicasWrite1,
-                                     clientsWrite3, outsideWrite0, spinRead,
-                                     clockRead2, clockRead3, clientIdRead7,
-                                     clockWrite1, keyRead0, valueRead,
-                                     clientIdRead8, clientIdRead9, clockRead4,
-                                     clientIdRead10, replicasWrite2,
-                                     replicasWrite3, outsideWrite1, spinRead0,
-                                     clientIdRead11, lockedRead0,
-                                     clientIdRead12, clientIdRead13,
-                                     clockWrite2, replicasWrite4,
-                                     replicasWrite5, clientIdRead14,
-                                     clockRead5, clientIdRead15, clockRead6,
-                                     clientIdRead16, clockWrite3,
-                                     clientIdRead17, clientIdRead18,
->>>>>>> 2d89379e
-                                     clockRead7, replicasWrite6,
-                                     replicasWrite7, spinRead1, kvLocal,
-                                     liveClients, pendingRequests,
-                                     stableMessages, i_, firstPending,
-                                     timestamp, nextClient, lowestPending,
-                                     chooseMessage, currentClocks, minClock,
-                                     continue_, pendingClients, clientsIter,
-                                     msg_, ok, key, val, spinLocal, continue_G,
-                                     getReq, getResp, spinLocal0, continue_P,
-                                     j_, putReq, msg_D, j_D, spinLocal1,
-                                     continue, j, msg >>
-
-putComplete(self) == /\ pc[self] = "putComplete"
-                     /\ outsideWrite1' = PUT_RESPONSE
-                     /\ out' = outsideWrite1'
-                     /\ pc' = [pc EXCEPT ![self] = "putCheckSpin"]
-                     /\ UNCHANGED << replicasNetwork, clientsNetwork, lock,
-                                     cid, clocks, replicasRead, replicasWrite,
-                                     kvRead, clientsWrite, clientsWrite0,
-                                     kvWrite, kvWrite0, clientsWrite1,
-                                     clientIdRead, lockedRead, clientIdRead0,
-<<<<<<< HEAD
-                                     clockRead, clientIdRead1, lockedWrite,
-                                     clientIdRead2, clockRead0, clientIdRead3,
-                                     clockWrite, keyRead, clientIdRead4,
-                                     clientIdRead5, clockRead1, replicasWrite0,
-                                     clientsRead, clientsWrite2, outsideWrite,
-                                     lockedWrite0, clockWrite0, replicasWrite1,
-                                     clientsWrite3, outsideWrite0, spinRead,
-                                     spinLocal0, continue_P, i, j_, putReq,
-                                     putResp, clientIdRead6, lockedRead0,
-                                     clientIdRead7, clockRead2, clientIdRead8,
-                                     clockRead3, clientIdRead9, clockWrite1,
-                                     keyRead0, valueRead, clientIdRead10,
-                                     clientIdRead11, clockRead4,
-                                     clientIdRead12, lockedWrite1,
-                                     replicasWrite2, replicasWrite3,
-                                     clientsRead0, clientsWrite4,
-                                     clientsWrite5, lockedWrite2, spinRead0,
-                                     msg_D, j_D, clientIdRead13, lockedRead1,
-                                     clientIdRead14, clientIdRead15,
-                                     clockWrite2, clockWrite3, replicasWrite4,
-                                     replicasWrite5, spinLocal1, continue, j,
-                                     msg, clientIdRead16, clockRead5,
-                                     clientIdRead17, clockRead6,
-                                     clientIdRead18, clockWrite4,
-                                     clientIdRead19, clientIdRead20,
-=======
-                                     clockRead, clientIdRead1, clockRead0,
-                                     clientIdRead2, clockWrite, keyRead,
-                                     clientIdRead3, clientIdRead4, clockRead1,
-                                     replicasWrite0, clientsRead,
-                                     clientsWrite2, outsideWrite, clockWrite0,
-                                     replicasWrite1, clientsWrite3,
-                                     outsideWrite0, spinRead, clientIdRead5,
-                                     clockRead2, clientIdRead6, clockRead3,
-                                     clientIdRead7, clockWrite1, keyRead0,
-                                     valueRead, clientIdRead8, clientIdRead9,
-                                     clockRead4, clientIdRead10, lockedWrite,
-                                     replicasWrite2, replicasWrite3,
-                                     clientsRead0, clientsWrite4,
-                                     clientsWrite5, lockedWrite0, spinRead0,
-                                     clientIdRead11, lockedRead0,
-                                     clientIdRead12, clientIdRead13,
-                                     clockWrite2, replicasWrite4,
-                                     replicasWrite5, clientIdRead14,
-                                     clockRead5, clientIdRead15, clockRead6,
-                                     clientIdRead16, clockWrite3,
-                                     clientIdRead17, clientIdRead18,
->>>>>>> 2d89379e
-                                     clockRead7, replicasWrite6,
-                                     replicasWrite7, spinRead1, kvLocal,
-                                     liveClients, pendingRequests,
-                                     stableMessages, i_, firstPending,
-                                     timestamp, nextClient, lowestPending,
-                                     chooseMessage, currentClocks, minClock,
-                                     continue_, pendingClients, clientsIter,
-                                     msg_, ok, key, val, spinLocal, continue_G,
-                                     getReq, getResp, spinLocal0, continue_P,
-                                     i, j_, putReq, putResp, msg_D, j_D,
-                                     spinLocal1, continue, j, msg >>
-
-putCheckSpin(self) == /\ pc[self] = "putCheckSpin"
-                      /\ spinRead0' = spinLocal0[self]
-                      /\ IF ~(spinRead0')
-                            THEN /\ continue_P' = [continue_P EXCEPT ![self] = FALSE]
-                                 /\ pc' = [pc EXCEPT ![self] = "putLoop"]
-                            ELSE /\ pc' = [pc EXCEPT ![self] = "putLoop"]
-                                 /\ UNCHANGED continue_P
-                      /\ UNCHANGED << replicasNetwork, clientsNetwork, lock,
-<<<<<<< HEAD
-                                      cid, out, clocks, kvLocal, liveClients,
-                                      pendingRequests, stableMessages, i_,
-                                      firstPending, timestamp, nextClient,
-                                      lowestPending, chooseMessage,
-                                      currentClocks, minClock, continue_,
-                                      pendingClients, clientsIter, msg_, ok,
-                                      key, val, replicasRead, replicasWrite,
-                                      kvRead, clientsWrite, clientsWrite0,
-                                      kvWrite, kvWrite0, clientsWrite1,
-                                      spinLocal, continue_G, getReq, getResp,
-                                      clientIdRead, lockedRead, clientIdRead0,
-                                      clockRead, clientIdRead1, lockedWrite,
-                                      clientIdRead2, clockRead0, clientIdRead3,
-                                      clockWrite, keyRead, clientIdRead4,
-                                      clientIdRead5, clockRead1,
-                                      replicasWrite0, clientsRead,
-                                      clientsWrite2, outsideWrite,
-                                      lockedWrite0, clockWrite0,
-                                      replicasWrite1, clientsWrite3,
-                                      outsideWrite0, spinRead, spinLocal0, i,
-                                      j_, putReq, putResp, clientIdRead6,
-                                      lockedRead0, clientIdRead7, clockRead2,
-                                      clientIdRead8, clockRead3, clientIdRead9,
-                                      clockWrite1, keyRead0, valueRead,
-                                      clientIdRead10, clientIdRead11,
-                                      clockRead4, clientIdRead12, lockedWrite1,
-                                      replicasWrite2, replicasWrite3,
-                                      clientsRead0, clientsWrite4,
-                                      clientsWrite5, lockedWrite2,
-                                      outsideWrite1, msg_D, j_D,
-                                      clientIdRead13, lockedRead1,
-                                      clientIdRead14, clientIdRead15,
-                                      clockWrite2, clockWrite3, replicasWrite4,
-                                      replicasWrite5, spinLocal1, continue, j,
-                                      msg, clientIdRead16, clockRead5,
-                                      clientIdRead17, clockRead6,
-                                      clientIdRead18, clockWrite4,
-                                      clientIdRead19, clientIdRead20,
-=======
-                                      cid, out, clocks, replicasRead,
-                                      replicasWrite, kvRead, clientsWrite,
-                                      clientsWrite0, kvWrite, kvWrite0,
-                                      clientsWrite1, clientIdRead, lockedRead,
-                                      clientIdRead0, clockRead, clientIdRead1,
-                                      clockRead0, clientIdRead2, clockWrite,
-                                      keyRead, clientIdRead3, clientIdRead4,
-                                      clockRead1, replicasWrite0, clientsRead,
-                                      clientsWrite2, outsideWrite, clockWrite0,
-                                      replicasWrite1, clientsWrite3,
-                                      outsideWrite0, spinRead, clientIdRead5,
-                                      clockRead2, clientIdRead6, clockRead3,
-                                      clientIdRead7, clockWrite1, keyRead0,
-                                      valueRead, clientIdRead8, clientIdRead9,
-                                      clockRead4, clientIdRead10, lockedWrite,
-                                      replicasWrite2, replicasWrite3,
-                                      clientsRead0, clientsWrite4,
-                                      clientsWrite5, lockedWrite0,
-                                      outsideWrite1, clientIdRead11,
-                                      lockedRead0, clientIdRead12,
-                                      clientIdRead13, clockWrite2,
-                                      replicasWrite4, replicasWrite5,
-                                      clientIdRead14, clockRead5,
-                                      clientIdRead15, clockRead6,
-                                      clientIdRead16, clockWrite3,
-                                      clientIdRead17, clientIdRead18,
->>>>>>> 2d89379e
-                                      clockRead7, replicasWrite6,
-                                      replicasWrite7, spinRead1, kvLocal,
-                                      liveClients, pendingRequests,
-                                      stableMessages, i_, firstPending,
-                                      timestamp, nextClient, lowestPending,
-                                      chooseMessage, currentClocks, minClock,
-                                      continue_, pendingClients, clientsIter,
-                                      msg_, ok, key, val, spinLocal,
-                                      continue_G, getReq, getResp, spinLocal0,
-                                      i, j_, putReq, putResp, msg_D, j_D,
-                                      spinLocal1, continue, j, msg >>
-
-PutClient(self) == putLoop(self) \/ putRequest(self) \/ putBroadcast(self)
-                      \/ putResponse(self) \/ putComplete(self)
-                      \/ putCheckSpin(self)
-
-sendDisconnectRequest(self) == /\ pc[self] = "sendDisconnectRequest"
-<<<<<<< HEAD
-                               /\ clientIdRead13' = [clientIdRead13 EXCEPT ![self] = (self) - ((NUM_CLIENTS) * (DISCONNECT_ORDER))]
-                               /\ ~(lock[clientIdRead13'[self]])
-                               /\ lockedRead1' = [lockedRead1 EXCEPT ![self] = FALSE]
-                               /\ IF ~(lockedRead1'[self])
-                                     THEN /\ clientIdRead14' = [clientIdRead14 EXCEPT ![self] = (self) - ((NUM_CLIENTS) * (DISCONNECT_ORDER))]
-                                          /\ msg_D' = [msg_D EXCEPT ![self] = [op |-> DISCONNECT_MSG, client |-> clientIdRead14'[self]]]
-                                          /\ clientIdRead15' = [clientIdRead15 EXCEPT ![self] = (self) - ((NUM_CLIENTS) * (DISCONNECT_ORDER))]
-                                          /\ clockWrite2' = [clockWrite2 EXCEPT ![self] = [clocks EXCEPT ![clientIdRead15'[self]] = -(1)]]
-                                          /\ j_D' = [j_D EXCEPT ![self] = 0]
-                                          /\ clockWrite3' = [clockWrite3 EXCEPT ![self] = clockWrite2'[self]]
-                                          /\ clocks' = clockWrite3'[self]
-                                     ELSE /\ clockWrite3' = [clockWrite3 EXCEPT ![self] = clocks]
-                                          /\ clocks' = clockWrite3'[self]
-                                          /\ UNCHANGED << msg_D, j_D,
-                                                          clientIdRead14,
-                                                          clientIdRead15,
-                                                          clockWrite2 >>
-=======
-                               /\ clientIdRead11' = (self) - ((NUM_CLIENTS) * (DISCONNECT_ORDER))
-                               /\ lockedRead0' = lock[clientIdRead11']
-                               /\ ~(lockedRead0')
-                               /\ clientIdRead12' = (self) - ((NUM_CLIENTS) * (DISCONNECT_ORDER))
-                               /\ msg_D' = [msg_D EXCEPT ![self] = [op |-> DISCONNECT_MSG, client |-> clientIdRead12']]
-                               /\ clientIdRead13' = (self) - ((NUM_CLIENTS) * (DISCONNECT_ORDER))
-                               /\ clockWrite2' = [clocks EXCEPT ![clientIdRead13'] = -(1)]
-                               /\ j_D' = [j_D EXCEPT ![self] = 0]
-                               /\ clocks' = clockWrite2'
->>>>>>> 2d89379e
-                               /\ pc' = [pc EXCEPT ![self] = "disconnectBroadcast"]
-                               /\ UNCHANGED << replicasNetwork, clientsNetwork,
-                                               lock, cid, out, replicasRead,
-                                               replicasWrite, kvRead,
-                                               clientsWrite, clientsWrite0,
-                                               kvWrite, kvWrite0,
-                                               clientsWrite1, clientIdRead,
-                                               lockedRead, clientIdRead0,
-                                               clockRead, clientIdRead1,
-                                               lockedWrite, clientIdRead2,
-                                               clockRead0, clientIdRead3,
-                                               clockWrite, keyRead,
-                                               clientIdRead4, clientIdRead5,
-                                               clockRead1, replicasWrite0,
-                                               clientsRead, clientsWrite2,
-<<<<<<< HEAD
-                                               outsideWrite, lockedWrite0,
-                                               clockWrite0, replicasWrite1,
-                                               clientsWrite3, outsideWrite0,
-                                               spinRead, spinLocal0,
-                                               continue_P, i, j_, putReq,
-                                               putResp, clientIdRead6,
-                                               lockedRead0, clientIdRead7,
-                                               clockRead2, clientIdRead8,
-                                               clockRead3, clientIdRead9,
-                                               clockWrite1, keyRead0,
-                                               valueRead, clientIdRead10,
-                                               clientIdRead11, clockRead4,
-                                               clientIdRead12, lockedWrite1,
-                                               replicasWrite2, replicasWrite3,
-                                               clientsRead0, clientsWrite4,
-                                               clientsWrite5, lockedWrite2,
-                                               outsideWrite1, spinRead0,
-                                               replicasWrite4, replicasWrite5,
-                                               spinLocal1, continue, j, msg,
-                                               clientIdRead16, clockRead5,
-                                               clientIdRead17, clockRead6,
-                                               clientIdRead18, clockWrite4,
-                                               clientIdRead19, clientIdRead20,
-                                               clockRead7, replicasWrite6,
-                                               replicasWrite7, spinRead1 >>
-=======
-                                               outsideWrite, clockWrite0,
-                                               replicasWrite1, clientsWrite3,
-                                               outsideWrite0, spinRead,
-                                               clientIdRead5, clockRead2,
-                                               clientIdRead6, clockRead3,
-                                               clientIdRead7, clockWrite1,
-                                               keyRead0, valueRead,
-                                               clientIdRead8, clientIdRead9,
-                                               clockRead4, clientIdRead10,
-                                               lockedWrite, replicasWrite2,
-                                               replicasWrite3, clientsRead0,
-                                               clientsWrite4, clientsWrite5,
-                                               lockedWrite0, outsideWrite1,
-                                               spinRead0, replicasWrite4,
-                                               replicasWrite5, clientIdRead14,
-                                               clockRead5, clientIdRead15,
-                                               clockRead6, clientIdRead16,
-                                               clockWrite3, clientIdRead17,
-                                               clientIdRead18, clockRead7,
-                                               replicasWrite6, replicasWrite7,
-                                               spinRead1, kvLocal, liveClients,
-                                               pendingRequests, stableMessages,
-                                               i_, firstPending, timestamp,
-                                               nextClient, lowestPending,
-                                               chooseMessage, currentClocks,
-                                               minClock, continue_,
-                                               pendingClients, clientsIter,
-                                               msg_, ok, key, val, spinLocal,
-                                               continue_G, getReq, getResp,
-                                               spinLocal0, continue_P, i, j_,
-                                               putReq, putResp, spinLocal1,
-                                               continue, j, msg >>
->>>>>>> 2d89379e
-
-disconnectBroadcast(self) == /\ pc[self] = "disconnectBroadcast"
-                             /\ IF (j_D[self]) <= ((NUM_REPLICAS) - (1))
-                                   THEN /\ (Len(replicasNetwork[j_D[self]])) < (BUFFER_SIZE)
-                                        /\ replicasWrite4' = [replicasNetwork EXCEPT ![j_D[self]] = Append(replicasNetwork[j_D[self]], msg_D[self])]
-                                        /\ j_D' = [j_D EXCEPT ![self] = (j_D[self]) + (1)]
-                                        /\ replicasWrite5' = replicasWrite4'
-                                        /\ replicasNetwork' = replicasWrite5'
-                                        /\ pc' = [pc EXCEPT ![self] = "disconnectBroadcast"]
-                                   ELSE /\ replicasWrite5' = replicasNetwork
-                                        /\ replicasNetwork' = replicasWrite5'
-                                        /\ pc' = [pc EXCEPT ![self] = "Done"]
-                                        /\ UNCHANGED << replicasWrite4, j_D >>
-                             /\ UNCHANGED << clientsNetwork, lock, cid, out,
-                                             clocks, replicasRead,
-                                             replicasWrite, kvRead,
-                                             clientsWrite, clientsWrite0,
-                                             kvWrite, kvWrite0, clientsWrite1,
-                                             clientIdRead, lockedRead,
-                                             clientIdRead0, clockRead,
-                                             clientIdRead1, lockedWrite,
-                                             clientIdRead2, clockRead0,
-                                             clientIdRead3, clockWrite,
-                                             keyRead, clientIdRead4,
-                                             clientIdRead5, clockRead1,
-                                             replicasWrite0, clientsRead,
-                                             clientsWrite2, outsideWrite,
-<<<<<<< HEAD
-                                             lockedWrite0, clockWrite0,
-                                             replicasWrite1, clientsWrite3,
-                                             outsideWrite0, spinRead,
-                                             spinLocal0, continue_P, i, j_,
-                                             putReq, putResp, clientIdRead6,
-                                             lockedRead0, clientIdRead7,
-                                             clockRead2, clientIdRead8,
-                                             clockRead3, clientIdRead9,
-                                             clockWrite1, keyRead0, valueRead,
-                                             clientIdRead10, clientIdRead11,
-                                             clockRead4, clientIdRead12,
-                                             lockedWrite1, replicasWrite2,
-                                             replicasWrite3, clientsRead0,
-                                             clientsWrite4, clientsWrite5,
-                                             lockedWrite2, outsideWrite1,
-                                             spinRead0, msg_D, clientIdRead13,
-                                             lockedRead1, clientIdRead14,
-                                             clientIdRead15, clockWrite2,
-                                             clockWrite3, spinLocal1, continue,
-                                             j, msg, clientIdRead16,
-                                             clockRead5, clientIdRead17,
-                                             clockRead6, clientIdRead18,
-                                             clockWrite4, clientIdRead19,
-                                             clientIdRead20, clockRead7,
-                                             replicasWrite6, replicasWrite7,
-                                             spinRead1 >>
-=======
-                                             clockWrite0, replicasWrite1,
-                                             clientsWrite3, outsideWrite0,
-                                             spinRead, clientIdRead5,
-                                             clockRead2, clientIdRead6,
-                                             clockRead3, clientIdRead7,
-                                             clockWrite1, keyRead0, valueRead,
-                                             clientIdRead8, clientIdRead9,
-                                             clockRead4, clientIdRead10,
-                                             lockedWrite, replicasWrite2,
-                                             replicasWrite3, clientsRead0,
-                                             clientsWrite4, clientsWrite5,
-                                             lockedWrite0, outsideWrite1,
-                                             spinRead0, clientIdRead11,
-                                             lockedRead0, clientIdRead12,
-                                             clientIdRead13, clockWrite2,
-                                             clientIdRead14, clockRead5,
-                                             clientIdRead15, clockRead6,
-                                             clientIdRead16, clockWrite3,
-                                             clientIdRead17, clientIdRead18,
-                                             clockRead7, replicasWrite6,
-                                             replicasWrite7, spinRead1,
-                                             kvLocal, liveClients,
-                                             pendingRequests, stableMessages,
-                                             i_, firstPending, timestamp,
-                                             nextClient, lowestPending,
-                                             chooseMessage, currentClocks,
-                                             minClock, continue_,
-                                             pendingClients, clientsIter, msg_,
-                                             ok, key, val, spinLocal,
-                                             continue_G, getReq, getResp,
-                                             spinLocal0, continue_P, i, j_,
-                                             putReq, putResp, msg_D,
-                                             spinLocal1, continue, j, msg >>
->>>>>>> 2d89379e
-
-DisconnectClient(self) == sendDisconnectRequest(self)
-                             \/ disconnectBroadcast(self)
-
-clockUpdateLoop(self) == /\ pc[self] = "clockUpdateLoop"
-                         /\ IF continue[self]
-<<<<<<< HEAD
-                               THEN /\ clientIdRead16' = [clientIdRead16 EXCEPT ![self] = (self) - ((NUM_CLIENTS) * (NULL_ORDER))]
-                                    /\ clockRead5' = [clockRead5 EXCEPT ![self] = clocks[clientIdRead16'[self]]]
-                                    /\ IF (clockRead5'[self]) = (-(1))
-                                          THEN /\ continue' = [continue EXCEPT ![self] = FALSE]
-                                               /\ pc' = [pc EXCEPT ![self] = "nullCheckSpin"]
-                                               /\ UNCHANGED << clocks, j, msg,
-=======
-                               THEN /\ clientIdRead14' = (self) - ((NUM_CLIENTS) * (NULL_ORDER))
-                                    /\ clockRead5' = clocks[clientIdRead14']
-                                    /\ IF (clockRead5') = (-(1))
-                                          THEN /\ continue' = [continue EXCEPT ![self] = FALSE]
-                                               /\ pc' = [pc EXCEPT ![self] = "nullCheckSpin"]
-                                               /\ UNCHANGED << clocks,
-                                                               clientIdRead15,
-                                                               clockRead6,
-                                                               clientIdRead16,
-                                                               clockWrite3,
->>>>>>> 2d89379e
-                                                               clientIdRead17,
-                                                               clockRead6,
-                                                               clientIdRead18,
-<<<<<<< HEAD
-                                                               clockWrite4,
-                                                               clientIdRead19,
-                                                               clientIdRead20,
-                                                               clockRead7 >>
-                                          ELSE /\ clientIdRead17' = [clientIdRead17 EXCEPT ![self] = (self) - ((NUM_CLIENTS) * (NULL_ORDER))]
-                                               /\ clockRead6' = [clockRead6 EXCEPT ![self] = clocks[clientIdRead17'[self]]]
-                                               /\ clientIdRead18' = [clientIdRead18 EXCEPT ![self] = (self) - ((NUM_CLIENTS) * (NULL_ORDER))]
-                                               /\ clockWrite4' = [clockWrite4 EXCEPT ![self] = [clocks EXCEPT ![clientIdRead18'[self]] = (clockRead6'[self]) + (1)]]
-                                               /\ clientIdRead19' = [clientIdRead19 EXCEPT ![self] = (self) - ((NUM_CLIENTS) * (NULL_ORDER))]
-                                               /\ clientIdRead20' = [clientIdRead20 EXCEPT ![self] = (self) - ((NUM_CLIENTS) * (NULL_ORDER))]
-                                               /\ clockRead7' = [clockRead7 EXCEPT ![self] = clockWrite4'[self][clientIdRead20'[self]]]
-                                               /\ msg' = [msg EXCEPT ![self] = [op |-> NULL_MSG, client |-> clientIdRead19'[self], timestamp |-> clockRead7'[self]]]
-                                               /\ j' = [j EXCEPT ![self] = 0]
-                                               /\ clocks' = clockWrite4'[self]
-                                               /\ pc' = [pc EXCEPT ![self] = "nullBroadcast"]
-                                               /\ UNCHANGED continue
-                               ELSE /\ pc' = [pc EXCEPT ![self] = "Done"]
-                                    /\ UNCHANGED << clocks, continue, j, msg,
-                                                    clientIdRead16, clockRead5,
-                                                    clientIdRead17, clockRead6,
-                                                    clientIdRead18,
-                                                    clockWrite4,
-                                                    clientIdRead19,
-                                                    clientIdRead20, clockRead7 >>
-=======
-                                                               clockRead7, j,
-                                                               msg >>
-                                          ELSE /\ clientIdRead15' = (self) - ((NUM_CLIENTS) * (NULL_ORDER))
-                                               /\ clockRead6' = clocks[clientIdRead15']
-                                               /\ clientIdRead16' = (self) - ((NUM_CLIENTS) * (NULL_ORDER))
-                                               /\ clockWrite3' = [clocks EXCEPT ![clientIdRead16'] = (clockRead6') + (1)]
-                                               /\ clientIdRead17' = (self) - ((NUM_CLIENTS) * (NULL_ORDER))
-                                               /\ clientIdRead18' = (self) - ((NUM_CLIENTS) * (NULL_ORDER))
-                                               /\ clockRead7' = clockWrite3'[clientIdRead18']
-                                               /\ msg' = [msg EXCEPT ![self] = [op |-> NULL_MSG, client |-> clientIdRead17', timestamp |-> clockRead7']]
-                                               /\ j' = [j EXCEPT ![self] = 0]
-                                               /\ clocks' = clockWrite3'
-                                               /\ pc' = [pc EXCEPT ![self] = "nullBroadcast"]
-                                               /\ UNCHANGED continue
-                               ELSE /\ pc' = [pc EXCEPT ![self] = "Done"]
-                                    /\ UNCHANGED << clocks, clientIdRead14,
-                                                    clockRead5, clientIdRead15,
-                                                    clockRead6, clientIdRead16,
-                                                    clockWrite3,
-                                                    clientIdRead17,
-                                                    clientIdRead18, clockRead7,
-                                                    continue, j, msg >>
->>>>>>> 2d89379e
-                         /\ UNCHANGED << replicasNetwork, clientsNetwork, lock,
-                                         cid, out, replicasRead, replicasWrite,
-                                         kvRead, clientsWrite, clientsWrite0,
-                                         kvWrite, kvWrite0, clientsWrite1,
-                                         clientIdRead, lockedRead,
-                                         clientIdRead0, clockRead,
-                                         clientIdRead1, lockedWrite,
-                                         clientIdRead2, clockRead0,
-                                         clientIdRead3, clockWrite, keyRead,
-                                         clientIdRead4, clientIdRead5,
-                                         clockRead1, replicasWrite0,
-                                         clientsRead, clientsWrite2,
-<<<<<<< HEAD
-                                         outsideWrite, lockedWrite0,
-                                         clockWrite0, replicasWrite1,
-                                         clientsWrite3, outsideWrite0,
-                                         spinRead, spinLocal0, continue_P, i,
-                                         j_, putReq, putResp, clientIdRead6,
-                                         lockedRead0, clientIdRead7,
-                                         clockRead2, clientIdRead8, clockRead3,
-                                         clientIdRead9, clockWrite1, keyRead0,
-                                         valueRead, clientIdRead10,
-                                         clientIdRead11, clockRead4,
-                                         clientIdRead12, lockedWrite1,
-                                         replicasWrite2, replicasWrite3,
-                                         clientsRead0, clientsWrite4,
-                                         clientsWrite5, lockedWrite2,
-                                         outsideWrite1, spinRead0, msg_D, j_D,
-                                         clientIdRead13, lockedRead1,
-                                         clientIdRead14, clientIdRead15,
-                                         clockWrite2, clockWrite3,
-                                         replicasWrite4, replicasWrite5,
-                                         spinLocal1, replicasWrite6,
-                                         replicasWrite7, spinRead1 >>
-=======
-                                         outsideWrite, clockWrite0,
-                                         replicasWrite1, clientsWrite3,
-                                         outsideWrite0, spinRead,
-                                         clientIdRead5, clockRead2,
-                                         clientIdRead6, clockRead3,
-                                         clientIdRead7, clockWrite1, keyRead0,
-                                         valueRead, clientIdRead8,
-                                         clientIdRead9, clockRead4,
-                                         clientIdRead10, lockedWrite,
-                                         replicasWrite2, replicasWrite3,
-                                         clientsRead0, clientsWrite4,
-                                         clientsWrite5, lockedWrite0,
-                                         outsideWrite1, spinRead0,
-                                         clientIdRead11, lockedRead0,
-                                         clientIdRead12, clientIdRead13,
-                                         clockWrite2, replicasWrite4,
-                                         replicasWrite5, replicasWrite6,
-                                         replicasWrite7, spinRead1, kvLocal,
-                                         liveClients, pendingRequests,
-                                         stableMessages, i_, firstPending,
-                                         timestamp, nextClient, lowestPending,
-                                         chooseMessage, currentClocks,
-                                         minClock, continue_, pendingClients,
-                                         clientsIter, msg_, ok, key, val,
-                                         spinLocal, continue_G, getReq,
-                                         getResp, spinLocal0, continue_P, i,
-                                         j_, putReq, putResp, msg_D, j_D,
-                                         spinLocal1 >>
->>>>>>> 2d89379e
-
-nullCheckSpin(self) == /\ pc[self] = "nullCheckSpin"
-                       /\ spinRead1' = spinLocal1[self]
-                       /\ IF ~(spinRead1')
-                             THEN /\ continue' = [continue EXCEPT ![self] = FALSE]
-                                  /\ pc' = [pc EXCEPT ![self] = "clockUpdateLoop"]
-                             ELSE /\ pc' = [pc EXCEPT ![self] = "clockUpdateLoop"]
-                                  /\ UNCHANGED continue
-                       /\ UNCHANGED << replicasNetwork, clientsNetwork, lock,
-<<<<<<< HEAD
-                                       cid, out, clocks, kvLocal, liveClients,
-                                       pendingRequests, stableMessages, i_,
-                                       firstPending, timestamp, nextClient,
-                                       lowestPending, chooseMessage,
-                                       currentClocks, minClock, continue_,
-                                       pendingClients, clientsIter, msg_, ok,
-                                       key, val, replicasRead, replicasWrite,
-                                       kvRead, clientsWrite, clientsWrite0,
-                                       kvWrite, kvWrite0, clientsWrite1,
-                                       spinLocal, continue_G, getReq, getResp,
-                                       clientIdRead, lockedRead, clientIdRead0,
-                                       clockRead, clientIdRead1, lockedWrite,
-                                       clientIdRead2, clockRead0,
-                                       clientIdRead3, clockWrite, keyRead,
-                                       clientIdRead4, clientIdRead5,
-                                       clockRead1, replicasWrite0, clientsRead,
-                                       clientsWrite2, outsideWrite,
-                                       lockedWrite0, clockWrite0,
-                                       replicasWrite1, clientsWrite3,
-                                       outsideWrite0, spinRead, spinLocal0,
-                                       continue_P, i, j_, putReq, putResp,
-                                       clientIdRead6, lockedRead0,
-                                       clientIdRead7, clockRead2,
-                                       clientIdRead8, clockRead3,
-                                       clientIdRead9, clockWrite1, keyRead0,
-                                       valueRead, clientIdRead10,
-                                       clientIdRead11, clockRead4,
-                                       clientIdRead12, lockedWrite1,
-                                       replicasWrite2, replicasWrite3,
-                                       clientsRead0, clientsWrite4,
-                                       clientsWrite5, lockedWrite2,
-                                       outsideWrite1, spinRead0, msg_D, j_D,
-                                       clientIdRead13, lockedRead1,
-                                       clientIdRead14, clientIdRead15,
-                                       clockWrite2, clockWrite3,
-                                       replicasWrite4, replicasWrite5,
-                                       spinLocal1, j, msg, clientIdRead16,
-                                       clockRead5, clientIdRead17, clockRead6,
-                                       clientIdRead18, clockWrite4,
-                                       clientIdRead19, clientIdRead20,
-=======
-                                       cid, out, clocks, replicasRead,
-                                       replicasWrite, kvRead, clientsWrite,
-                                       clientsWrite0, kvWrite, kvWrite0,
-                                       clientsWrite1, clientIdRead, lockedRead,
-                                       clientIdRead0, clockRead, clientIdRead1,
-                                       clockRead0, clientIdRead2, clockWrite,
-                                       keyRead, clientIdRead3, clientIdRead4,
-                                       clockRead1, replicasWrite0, clientsRead,
-                                       clientsWrite2, outsideWrite,
-                                       clockWrite0, replicasWrite1,
-                                       clientsWrite3, outsideWrite0, spinRead,
-                                       clientIdRead5, clockRead2,
-                                       clientIdRead6, clockRead3,
-                                       clientIdRead7, clockWrite1, keyRead0,
-                                       valueRead, clientIdRead8, clientIdRead9,
-                                       clockRead4, clientIdRead10, lockedWrite,
-                                       replicasWrite2, replicasWrite3,
-                                       clientsRead0, clientsWrite4,
-                                       clientsWrite5, lockedWrite0,
-                                       outsideWrite1, spinRead0,
-                                       clientIdRead11, lockedRead0,
-                                       clientIdRead12, clientIdRead13,
-                                       clockWrite2, replicasWrite4,
-                                       replicasWrite5, clientIdRead14,
-                                       clockRead5, clientIdRead15, clockRead6,
-                                       clientIdRead16, clockWrite3,
-                                       clientIdRead17, clientIdRead18,
->>>>>>> 2d89379e
-                                       clockRead7, replicasWrite6,
-                                       replicasWrite7, kvLocal, liveClients,
-                                       pendingRequests, stableMessages, i_,
-                                       firstPending, timestamp, nextClient,
-                                       lowestPending, chooseMessage,
-                                       currentClocks, minClock, continue_,
-                                       pendingClients, clientsIter, msg_, ok,
-                                       key, val, spinLocal, continue_G, getReq,
-                                       getResp, spinLocal0, continue_P, i, j_,
-                                       putReq, putResp, msg_D, j_D, spinLocal1,
-                                       j, msg >>
-
-nullBroadcast(self) == /\ pc[self] = "nullBroadcast"
-                       /\ IF (j[self]) <= ((NUM_REPLICAS) - (1))
-                             THEN /\ (Len(replicasNetwork[j[self]])) < (BUFFER_SIZE)
-                                  /\ replicasWrite6' = [replicasNetwork EXCEPT ![j[self]] = Append(replicasNetwork[j[self]], msg[self])]
-                                  /\ j' = [j EXCEPT ![self] = (j[self]) + (1)]
-                                  /\ replicasWrite7' = replicasWrite6'
-                                  /\ replicasNetwork' = replicasWrite7'
-                                  /\ pc' = [pc EXCEPT ![self] = "nullBroadcast"]
-                             ELSE /\ replicasWrite7' = replicasNetwork
-                                  /\ replicasNetwork' = replicasWrite7'
-                                  /\ pc' = [pc EXCEPT ![self] = "nullCheckSpin"]
-                                  /\ UNCHANGED << replicasWrite6, j >>
-                       /\ UNCHANGED << clientsNetwork, lock, cid, out, clocks,
-                                       replicasRead, replicasWrite, kvRead,
-                                       clientsWrite, clientsWrite0, kvWrite,
-                                       kvWrite0, clientsWrite1, clientIdRead,
-                                       lockedRead, clientIdRead0, clockRead,
-                                       clientIdRead1, lockedWrite,
-                                       clientIdRead2, clockRead0,
-                                       clientIdRead3, clockWrite, keyRead,
-                                       clientIdRead4, clientIdRead5,
-                                       clockRead1, replicasWrite0, clientsRead,
-                                       clientsWrite2, outsideWrite,
-<<<<<<< HEAD
-                                       lockedWrite0, clockWrite0,
-                                       replicasWrite1, clientsWrite3,
-                                       outsideWrite0, spinRead, spinLocal0,
-                                       continue_P, i, j_, putReq, putResp,
-                                       clientIdRead6, lockedRead0,
-                                       clientIdRead7, clockRead2,
-                                       clientIdRead8, clockRead3,
-                                       clientIdRead9, clockWrite1, keyRead0,
-                                       valueRead, clientIdRead10,
-                                       clientIdRead11, clockRead4,
-                                       clientIdRead12, lockedWrite1,
-                                       replicasWrite2, replicasWrite3,
-                                       clientsRead0, clientsWrite4,
-                                       clientsWrite5, lockedWrite2,
-                                       outsideWrite1, spinRead0, msg_D, j_D,
-                                       clientIdRead13, lockedRead1,
-                                       clientIdRead14, clientIdRead15,
-                                       clockWrite2, clockWrite3,
-                                       replicasWrite4, replicasWrite5,
-                                       spinLocal1, continue, msg,
-                                       clientIdRead16, clockRead5,
-                                       clientIdRead17, clockRead6,
-                                       clientIdRead18, clockWrite4,
-                                       clientIdRead19, clientIdRead20,
-                                       clockRead7, spinRead1 >>
-=======
-                                       clockWrite0, replicasWrite1,
-                                       clientsWrite3, outsideWrite0, spinRead,
-                                       clientIdRead5, clockRead2,
-                                       clientIdRead6, clockRead3,
-                                       clientIdRead7, clockWrite1, keyRead0,
-                                       valueRead, clientIdRead8, clientIdRead9,
-                                       clockRead4, clientIdRead10, lockedWrite,
-                                       replicasWrite2, replicasWrite3,
-                                       clientsRead0, clientsWrite4,
-                                       clientsWrite5, lockedWrite0,
-                                       outsideWrite1, spinRead0,
-                                       clientIdRead11, lockedRead0,
-                                       clientIdRead12, clientIdRead13,
-                                       clockWrite2, replicasWrite4,
-                                       replicasWrite5, clientIdRead14,
-                                       clockRead5, clientIdRead15, clockRead6,
-                                       clientIdRead16, clockWrite3,
-                                       clientIdRead17, clientIdRead18,
-                                       clockRead7, spinRead1, kvLocal,
-                                       liveClients, pendingRequests,
-                                       stableMessages, i_, firstPending,
-                                       timestamp, nextClient, lowestPending,
-                                       chooseMessage, currentClocks, minClock,
-                                       continue_, pendingClients, clientsIter,
-                                       msg_, ok, key, val, spinLocal,
-                                       continue_G, getReq, getResp, spinLocal0,
-                                       continue_P, i, j_, putReq, putResp,
-                                       msg_D, j_D, spinLocal1, continue, msg >>
->>>>>>> 2d89379e
-
-ClockUpdateClient(self) == clockUpdateLoop(self) \/ nullCheckSpin(self)
-                              \/ nullBroadcast(self)
-
-Next == (\E self \in ReplicaSet: Replica(self))
-           \/ (\E self \in GetSet: GetClient(self))
-           \/ (\E self \in PutSet: PutClient(self))
-           \/ (\E self \in DisconnectSet: DisconnectClient(self))
-           \/ (\E self \in NullSet: ClockUpdateClient(self))
-           \/ (* Disjunct to prevent deadlock on termination *)
-              ((\A self \in ProcSet: pc[self] = "Done") /\ UNCHANGED vars)
-
-Spec == /\ Init /\ [][Next]_vars
-        /\ \A self \in ReplicaSet : WF_vars(Replica(self))
-        /\ \A self \in GetSet : WF_vars(GetClient(self))
-        /\ \A self \in PutSet : WF_vars(PutClient(self))
-        /\ \A self \in DisconnectSet : WF_vars(DisconnectClient(self))
-        /\ \A self \in NullSet : WF_vars(ClockUpdateClient(self))
-
-Termination == <>(\A self \in ProcSet: pc[self] = "Done")
-
-\* END TRANSLATION
-
-\* This predicate is true when all client processes are finished.
-AllClientsDisconnected == LET allClients == GetSet \cup PutSet \cup DisconnectSet \cup NullSet
-                          IN
-                             \A client \in allClients : pc[client] = "Done"
-
-
-\* Invariants
-\* **********
-
-\* These ensure that, in all states explored by TLC, the buffers (from client to replica and vice versa)
-\* are within bounds. Using the FIFOChannel mapping macro is sufficient for this invariant to
-\* hold.
-BufferOk(net, node) == Len(net[node]) >= 0 /\ Len(net[node]) <= BUFFER_SIZE
-ClientBuffersOk == \A node \in DOMAIN clientsNetwork : BufferOk(clientsNetwork, node)
-ReplicaBuffersOk == \A node \in DOMAIN replicasNetwork : BufferOk(replicasNetwork, node)
-AllBuffersOk == ClientBuffersOk /\ ReplicaBuffersOk
-
-\* This invariant tests that message stability detection in the replica is safe:
-\* every message considered stable must have a timestamp lower than the current logical
-\* clock of any live client.
-MessageStability == \A replica \in ReplicaSet :
-                        LET stable == stableMessages[replica]
-                            alive == { c \in ClientSet : clocks[c] > 0 }
-                        IN
-                            Len(stable) > 0 =>
-                                \A m_id \in DOMAIN stable :
-                                    \A client \in alive : stable[m_id].timestamp < clocks[client]
-
-
-\* Put semantics: once a client has been notified that a Put request was succesful
-\* every replica must have the updated value.
-PersistentPut == \A client \in PutSet :
-                     pc[client] = "putComplete" => \A replica \in ReplicaSet : kvLocal[replica][PUT_KEY] = PUT_VALUE
-
-
-\* Properties
-\* **********
-
-\* Logical clocks are monotonically increasing. This property checks that in every state,
-\* pending messages in the replicas have increasing timestamps (or the process disconnected)
-ClockIncreased == clocks' /= clocks =>
-                 \E c \in ClientSet : clocks'[c] = clocks[c]+1 \/ clocks'[c] = -1
-
-MonotonicallyIncreasingClocks == [][ClockIncreased]_<<clocks>>
-
-
-\* Safety of disconnection: once a client has disconnected (and sent a message to all replicas
-\* informing of that event), then the logical clock of that client should remain
-\* unchanced -- i.e., no more messages from that client should be seen in the system.
-DisconnectionSafe == \A client \in ClientSet : <>[](clocks[client] = -1)
-
-=============================================================================
-\* Modification History
-<<<<<<< HEAD
-\* Last modified Mon Apr 01 14:41:36 PDT 2019 by rmc
-\* Last modified Wed Feb 27 12:42:52 PST 2019 by minh
-=======
-\* Last modified Sun Mar 31 22:09:17 PDT 2019 by minh
-\* Last modified Tue Mar 19 18:13:46 PDT 2019 by rmc
->>>>>>> 2d89379e
+}