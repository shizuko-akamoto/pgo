--- conflicted
+++ resolved
@@ -1541,13 +1541,8 @@
 						//                }
 						//            } else {
 						//                print "ok";
-<<<<<<< HEAD
-						//                    aBoolWrite2 := b;
-						//                    b := aBoolWrite2;
-=======
 						//                aBoolWrite2 := b;
 						//                b := aBoolWrite2;
->>>>>>> 7f9772e9
 						//            }
 						//
 						//    }
