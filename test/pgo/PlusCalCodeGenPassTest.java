--- conflicted
+++ resolved
@@ -841,7 +841,6 @@
 				},
 
 				{
-<<<<<<< HEAD
 						// --mpcal Algorithm6 {
 						//   mapping macro FunctionMapping {
 						//     read {
@@ -862,7 +861,7 @@
 						//
 						//   variable func = [i \in {0, 1} |-> i];
 						//   process (P = 42) == instance A(ref func)
-						//   mapping func via FunctionMapping;
+						//   mapping func[_] via FunctionMapping;
 						// }
 						mpcal(
 								"Algorithm6",
@@ -905,7 +904,7 @@
 												PlusCalFairness.WEAK_FAIR,
 												"A",
 												Collections.singletonList(ref("func")),
-												Collections.singletonList(mapping("func", false, "Identity"))
+												Collections.singletonList(mapping("func", true, "Identity"))
 										)
 								)
 						),
@@ -917,9 +916,9 @@
 						//         l1:
 						//             fWrite := [func EXCEPT ![0] = 1];
 						//             fWrite0 := [fWrite EXCEPT ![1] = 0];
-						//             fRead := fWrite0;
-						//             fRead0 := fWrite0;
-						//             print <<fRead[0],fRead0[1]>>;
+						//             fRead := fWrite0[0];
+						//             fRead0 := fWrite0[1];
+						//             print <<fRead,fRead0>>;
 						//             func := fWrite0;
 						//     }
 						// }
@@ -952,9 +951,9 @@
 												label("l1"),
 												assign(idexp("fWrite"), fnSubst(idexp("func"), fnSubstPair(Collections.singletonList(substKey(num(0))), num(1)))),
 												assign(idexp("fWrite0"), fnSubst(idexp("fWrite"), fnSubstPair(Collections.singletonList(substKey(num(1))), num(0)))),
-												assign(idexp("fRead"), idexp("fWrite0")),
-												assign(idexp("fRead0"), idexp("fWrite0")),
-												printS(tuple(fncall(idexp("fRead"), num(0)), fncall(idexp("fRead0"), num(1)))),
+												assign(idexp("fRead"), fncall(idexp("fWrite0"), num(0))),
+												assign(idexp("fRead0"), fncall(idexp("fWrite0"), num(1))),
+												printS(tuple(idexp("fRead"), idexp("fRead0"))),
 												assign(idexp("func"), idexp("fWrite0"))
 										)
 								)
@@ -962,8 +961,6 @@
 				},
 
 				{
-=======
->>>>>>> 11283f8f
 						// --mpcal Algorithm7 {
 						//   mapping macro TCPConnection {
 						//     read {
@@ -1000,9 +997,9 @@
 						//
 						//   variable network = [i \in {0, 1} |-> <<>>];
 						//   process (S = 42) == instance AddServer(ref network)
-						//   mapping network[_] via TCPConnection;
+						//     mapping network[_] via TCPConnection;
 						//   process (C \in {0, 1}) == instance AddClient(ref network)
-						//   mapping network[_] via TCPConnection;
+						//     mapping network[_] via TCPConnection;
 						// }
 						mpcal(
 								"Algorithm7",
@@ -1287,7 +1284,7 @@
 														ref("processor")
 												),
 												Collections.singletonList(
-														mapping("network", "Identity", true)
+														mapping("network", true, "Identity")
 												)
 										)
 								)
