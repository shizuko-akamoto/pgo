--- conflicted
+++ resolved
@@ -272,11 +272,7 @@
 				Collections.singletonList("[1 2 3 10 11]")
 			},
 			{
-<<<<<<< HEAD
-                opcall("SubSeq", idexp("seq"), num(4), num(5)),
-=======
 				opcall("SubSeq", idexp("seq"), num(4), num(5)),
->>>>>>> 8e5f1c5f
 				Collections.singletonList(kv("seq", tuple(num(1), num(2), num(3), num(4), num(5)))),
 				Collections.singletonList("[4 5]"),
 			},
