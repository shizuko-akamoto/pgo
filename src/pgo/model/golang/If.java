--- conflicted
+++ resolved
@@ -1,11 +1,5 @@
 package pgo.model.golang;
 
-<<<<<<< HEAD
-=======
-import java.util.List;
-import java.util.Vector;
-
->>>>>>> 93162bef
 /**
  * The if statement
  *
@@ -16,19 +10,7 @@
 	private Block bThen;
 	private Block bElse;
 
-<<<<<<< HEAD
 	public If(Expression cond, Block bThen, Block bElse) {
-=======
-	// true condition
-	private List<Statement> thenS;
-
-	// else
-	private List<Statement> elseS;
-
-	private boolean negation;
-
-	public If(Expression cond, List<Statement> thenS, List<Statement> elseS) {
->>>>>>> 93162bef
 		this.cond = cond;
 		this.bThen = bThen;
 		this.bElse = bElse;
@@ -37,7 +19,6 @@
 	public Expression getCond() {
 		return cond;
 	}
-<<<<<<< HEAD
 	
 	public Block getThen() {
 		return bThen;
@@ -56,35 +37,6 @@
 	public Vector<String> toGo() {
 		Vector<String> ret = new Vector<String>();
 		Vector<String> condStr = cond.toGo();
-=======
-
-	public void setCond(Expression e) {
-		this.cond = e;
-	}
-
-	public void negate() { this.negation = true; }
-
-	public List<Statement> getThen() {
-		return this.thenS;
-	}
-
-	public void setThen(List<Statement> e) {
-		this.thenS = e;
-	}
-
-	public List<Statement> getElse() {
-		return this.elseS;
-	}
-
-	public void setElse(List<Statement> e) {
-		this.elseS = e;
-	}
-
-	@Override
-	public List<String> toGo() {
-		Vector<String> ret = new Vector<>();
-		List<String> condStr = cond.toGo();
->>>>>>> 93162bef
 		String ifStr = negation ? "if !" : "if ";
 
 		if (cond instanceof AnonymousFunction) {
