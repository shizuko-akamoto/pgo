--- conflicted
+++ resolved
@@ -1,11 +1,5 @@
 package pgo.model.golang;
 
-<<<<<<< HEAD
-=======
-import java.util.Collections;
-import java.util.List;
-
->>>>>>> 93162bef
 public class StringLiteral extends Expression {
 	
 	private String value;
@@ -19,16 +13,12 @@
 	}
 
 	@Override
-<<<<<<< HEAD
 	public <T> T accept(Visitor<T> visitor) {
 		return visitor.visit(this);
 	}
 
 	/*@Override
-	public Vector<String> toGo() {
-=======
 	public List<String> toGo() {
->>>>>>> 93162bef
 		StringBuilder out = new StringBuilder();
 		// TODO: more correct string escaping
 		out.append('"');
@@ -43,15 +33,7 @@
 			}
 		}
 		out.append('"');
-<<<<<<< HEAD
-		
-		Vector<String> result = new Vector<>();
-		result.add(out.toString());
-		return result;
+		return Collections.singletonList(out.toString());
 	}*/
-=======
-		return Collections.singletonList(out.toString());
-	}
->>>>>>> 93162bef
 
 }