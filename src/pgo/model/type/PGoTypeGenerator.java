--- conflicted
+++ resolved
@@ -1,7 +1,4 @@
 package pgo.model.type;
-
-import pgo.scope.UID;
-import pgo.trans.PGoTransException;
 
 import java.util.*;
 import java.util.concurrent.atomic.AtomicLong;
@@ -38,160 +35,4 @@
 		return ty.substitute(m);
 	}
 
-<<<<<<< HEAD
-=======
-	public PGoType inferFrom(String s) throws PGoTransException {
-		return inferFrom(s, new HashMap<>());
-	}
-
-	private PGoType inferFrom(String s, Map<String, PGoTypeVariable> nameToTypeVar) throws PGoTransException {
-		// FIXME deal with this
-		UID dummyUID = new UID();
-		// infer primitive types
-		String lowered = s.toLowerCase();
-		switch (lowered) {
-			case "int":
-			case "integer":
-				return new PGoTypeInt(dummyUID);
-			case "bool":
-			case "boolean":
-				return new PGoTypeBool(dummyUID);
-			case "natural":
-			case "uint64":
-				return new PGoTypeNatural(dummyUID);
-			case "decimal":
-			case "float64":
-				return new PGoTypeDecimal(dummyUID);
-			case "string":
-				return new PGoTypeString(dummyUID);
-			case "interface":
-			case "interface{}":
-				return new PGoTypeInterface(dummyUID);
-			case "error":
-				return new PGoTypeError(dummyUID);
-		}
-
-		// infer miscellaneous types
-		switch (s) {
-			case "sync.WaitGroup":
-				return new PGoTypeWaitGroup(dummyUID);
-			case "sync.RWMutex":
-				return new PGoTypeRWMutex(dummyUID);
-			case "distsys.EtcdState":
-				return new PGoTypeEtcdState(dummyUID);
-			case "distsys.StateServer":
-				return new PGoTypeEtcdState(dummyUID);
-			case "distsys.ReleaseSet":
-				return new PGoTypeReleaseSet(dummyUID);
-			case "distsys.AcquireSet":
-				return new PGoTypeAcquireSet(dummyUID);
-			case "distsys.ValueMap":
-				return new PGoTypeValueMap(dummyUID);
-		}
-
-		// infer container types
-		// matches []<type>
-		Pattern rgex = Pattern.compile("\\[](.+)");
-		Matcher m = rgex.matcher(s);
-		if (m.matches()) {
-			return new PGoTypeSlice(inferFrom(m.group(1), nameToTypeVar), dummyUID);
-		}
-
-		// matches chan[<type>]
-		rgex = Pattern.compile("(?i)chan\\[(.+)]");
-		m = rgex.matcher(s);
-		if (m.matches()) {
-			return new PGoTypeChan(inferFrom(m.group(1), nameToTypeVar), dummyUID);
-		}
-
-		// matches set[<type>]
-		rgex = Pattern.compile("(?i)set\\[(.+)]");
-		m = rgex.matcher(s);
-		if (m.matches()) {
-			return new PGoTypeSet(inferFrom(m.group(1), nameToTypeVar), dummyUID);
-		}
-
-		// matches map[<type>]<type>
-		rgex = Pattern.compile("(?i)map(.+)");
-		m = rgex.matcher(s);
-		if (m.matches()) {
-			// match key type brackets
-			StringBuilder key = new StringBuilder();
-			String val = "";
-			int depth = 0;
-			for (int i = 1; i < m.group(1).length(); i++) {
-				char cur = m.group(1).charAt(i);
-				if (cur == '[') {
-					depth++;
-				} else if (cur == ']') {
-					depth--;
-					if (depth < 0) {
-						// cur is closing bracket for key type
-						val = m.group(1).substring(i + 1);
-						break;
-					}
-				}
-				key.append(cur);
-			}
-			if (key.toString().equals(val)) {
-				PGoType tn = inferFrom(val, nameToTypeVar);
-				return new PGoTypeMap(tn, tn, dummyUID);
-			}
-			return new PGoTypeMap(inferFrom(key.toString(), nameToTypeVar), inferFrom(val, nameToTypeVar), dummyUID);
-		}
-
-		// matches tuple[type1, type2, ..., typeN] or tuple[]
-		rgex = Pattern.compile("(?i)tuple\\[(.*)]");
-		m = rgex.matcher(s);
-		if (m.matches()) {
-			String inner = m.group(1);
-			// parse comma separated list of types
-			// ignore commas in nested types
-			StringBuilder cur = new StringBuilder();
-			List<PGoType> types = new ArrayList<>();
-			for (int i = 0; i < inner.length(); i++) {
-				switch (inner.charAt(i)) {
-					case ',':
-						String t = cur.toString().trim();
-						cur = new StringBuilder();
-						types.add(inferFrom(t, nameToTypeVar));
-						break;
-					case '[':
-						// advance until matching close bracket
-						int depth = 0;
-						for (; i < inner.length(); i++) {
-							cur.append(inner.charAt(i));
-							if (inner.charAt(i) == ']') {
-								depth--;
-								if (depth == 0) {
-									break;
-								}
-							} else if (inner.charAt(i) == '[') {
-								depth++;
-							}
-						}
-						break;
-					default:
-						cur.append(inner.charAt(i));
-				}
-			}
-			String t = cur.toString().trim();
-			if (!t.equals("")) {
-				types.add(inferFrom(t, nameToTypeVar));
-			}
-			return new PGoTypeTuple(types, dummyUID);
-		}
-
-		if (s.length() == 1 && 'A' <= s.charAt(0) && s.charAt(0) <= 'Z') {
-			if (nameToTypeVar.containsKey(s)) {
-				return nameToTypeVar.get(s);
-			}
-			PGoTypeVariable tn = get();
-			nameToTypeVar.put(s, tn);
-			return tn;
-		}
-
-		throw new PGoTransException("Invalid type " + s);
-	}
->>>>>>> 78479e22
 }