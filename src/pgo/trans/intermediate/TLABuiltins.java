package pgo.trans.intermediate;

import java.util.Arrays;
import java.util.Collections;
import java.util.HashMap;
import java.util.Map;

import pgo.model.golang.Assignment;
import pgo.model.golang.Binop;
import pgo.model.golang.BlockBuilder;
import pgo.model.golang.Builtins;
import pgo.model.golang.Call;
import pgo.model.golang.Expression;
import pgo.model.golang.IncDec;
import pgo.model.golang.Index;
import pgo.model.golang.IntLiteral;
import pgo.model.golang.Make;
import pgo.model.golang.SliceOperator;
import pgo.model.golang.SliceType;
import pgo.model.golang.Unary;
import pgo.model.golang.VariableName;
import pgo.model.type.*;
import pgo.scope.UID;

public class TLABuiltins {

	private TLABuiltins() {}

	private static BuiltinModule universalBuiltins = new BuiltinModule();
	static {
<<<<<<< HEAD
		universalBuiltins.addOperator("=", new BuiltinOperator(
				2,
				(ctx, origin, args, solver, generator) -> {
					solver.addConstraint(ctx, new PGoTypeConstraint(origin, args.get(0), args.get(1)));
					return PGoTypeBool.getInstance();
				},
				(builder, origin, registry, arguments, typeMap) -> {
					return typeMap.get(origin.getUID()).accept(
							new PGoTypeEqualityCodeGenVisitor(
									builder, false, registry, arguments.get(0), arguments.get(1)));
				}
				));
		universalBuiltins.addOperator("#", new BuiltinOperator(
				2,
				(ctx, origin, args, solver, generator) -> {
					solver.addConstraint(ctx, new PGoTypeConstraint(origin, args.get(0), args.get(1)));
					return PGoTypeBool.getInstance();
				},
				(builder, origin, registry, arguments, typeMap) -> {
					return typeMap.get(origin.getUID()).accept(
							new PGoTypeEqualityCodeGenVisitor(
									builder, true, registry, arguments.get(0), arguments.get(1)));
				}
				));
		universalBuiltins.addOperator("\\in", new BuiltinOperator(
				2,
				(ctx, origin, args, solver, generator) -> {
					PGoTypeVariable memberType = generator.get();
					solver.addConstraint(ctx, new PGoTypeConstraint(origin, args.get(0), memberType));
					solver.addConstraint(ctx, new PGoTypeConstraint(origin, args.get(1), new PGoTypeSet(memberType)));
					return PGoTypeBool.getInstance();
				},
				(builder, origin, registry, arguments, typeMap) -> {
					throw new RuntimeException("TODO");
				}
				));
		universalBuiltins.addOperator("\\", new BuiltinOperator(
				2,
				(ctx, origin, args, solver, generator) -> {
					PGoTypeVariable memberType = generator.get();
					solver.addConstraint(ctx, new PGoTypeConstraint(origin, args.get(0), new PGoTypeSet(memberType)));
					solver.addConstraint(ctx, new PGoTypeConstraint(origin, args.get(1), new PGoTypeSet(memberType)));
					return new PGoTypeSet(memberType);
				},
				(builder, origin, registry, arguments, typeMap) -> {
					throw new RuntimeException("TODO");
				}
				));
		universalBuiltins.addOperator("~", new BuiltinOperator(
				1,
				(ctx, origin, args, solver, generator) -> {
					solver.addConstraint(ctx, new PGoTypeConstraint(origin, args.get(0), PGoTypeBool.getInstance()));
					return PGoTypeBool.getInstance();
				},
				(builder, origin, registry, arguments, typeMap) -> new Unary(Unary.Operation.NOT, arguments.get(0))
				));
		universalBuiltins.addOperator("\\/", new BuiltinOperator(
				2,
				(ctx, origin, args, solver, generator) -> {
					solver.addConstraint(ctx, new PGoTypeConstraint(origin, args.get(0), PGoTypeBool.getInstance()));
					solver.addConstraint(ctx, new PGoTypeConstraint(origin, args.get(1), PGoTypeBool.getInstance()));
					return PGoTypeBool.getInstance();
				},
				(builder, origin, registry, arguments, typeMap) -> new Binop(
						Binop.Operation.OR, arguments.get(0), arguments.get(1))
				));
		universalBuiltins.addOperator("/\\", new BuiltinOperator(
				2,
				(ctx, origin, args, solver, generator) -> {
					solver.addConstraint(ctx, new PGoTypeConstraint(origin, args.get(0), PGoTypeBool.getInstance()));
					solver.addConstraint(ctx, new PGoTypeConstraint(origin, args.get(1), PGoTypeBool.getInstance()));
					return PGoTypeBool.getInstance();
				},
				(builder, origin, registry, arguments, typeMap) -> new Binop(
						Binop.Operation.AND, arguments.get(0), arguments.get(1))
				));
		universalBuiltins.addOperator("\\union", new BuiltinOperator(
				2,
				(ctx, origin, args, solver, generator) -> {
					PGoTypeVariable memberType = generator.get();
					solver.addConstraint(ctx, new PGoTypeConstraint(origin, args.get(0), new PGoTypeSet(memberType)));
					solver.addConstraint(ctx, new PGoTypeConstraint(origin, args.get(1), new PGoTypeSet(memberType)));
					return new PGoTypeSet(memberType);
				},
				(builder, origin, registry, arguments, typeMap) -> {
					throw new RuntimeException("TODO");
				}
				));
=======
		universalBuiltins.addOperator("=", new BuiltinOperator(2, (ctx, origin, args, solver, generator) -> {
			solver.addConstraint(ctx, new PGoTypeConstraint(origin, args.get(0), args.get(1)));
			return new PGoTypeBool(origin);
		}));
		universalBuiltins.addOperator("#", new BuiltinOperator(2, (ctx, origin, args, solver, generator) -> {
			solver.addConstraint(ctx, new PGoTypeConstraint(origin, args.get(0), args.get(1)));
			return new PGoTypeBool(origin);
		}));
		universalBuiltins.addOperator("\\in", new BuiltinOperator(2, (ctx, origin, args, solver, generator) -> {
			PGoTypeVariable memberType = generator.get();
			solver.addConstraint(ctx, new PGoTypeConstraint(origin, args.get(0), memberType));
			solver.addConstraint(ctx, new PGoTypeConstraint(origin, args.get(1), new PGoTypeSet(memberType)));
			return new PGoTypeBool(origin);
		}));
		universalBuiltins.addOperator("\\", new BuiltinOperator(2, (ctx, origin, args, solver, generator) -> {
			PGoTypeVariable memberType = generator.get();
			solver.addConstraint(ctx, new PGoTypeConstraint(origin, args.get(0), new PGoTypeSet(memberType)));
			solver.addConstraint(ctx, new PGoTypeConstraint(origin, args.get(1), new PGoTypeSet(memberType)));
			return new PGoTypeSet(memberType, origin);
		}));
		universalBuiltins.addOperator("~", new BuiltinOperator(1, (ctx, origin, args, solver, generator) -> {
			PGoType fresh = new PGoTypeBool(origin);
			solver.addConstraint(ctx, new PGoTypeConstraint(origin, args.get(0), fresh));
			return fresh;
		}));
		universalBuiltins.addOperator("\\/", new BuiltinOperator(2, (ctx, origin, args, solver, generator) -> {
			PGoType fresh = new PGoTypeBool(origin);
			solver.addConstraint(ctx, new PGoTypeConstraint(origin, args.get(0), fresh));
			solver.addConstraint(ctx, new PGoTypeConstraint(origin, args.get(1), fresh));
			return fresh;
		}));
		universalBuiltins.addOperator("/\\", new BuiltinOperator(2, (ctx, origin, args, solver, generator) -> {
			PGoType fresh = new PGoTypeBool(origin);
			solver.addConstraint(ctx, new PGoTypeConstraint(origin, args.get(0), fresh));
			solver.addConstraint(ctx, new PGoTypeConstraint(origin, args.get(1), fresh));
			return fresh;
		}));
		universalBuiltins.addOperator("\\union", new BuiltinOperator(2, (ctx, origin, args, solver, generator) -> {
			PGoTypeVariable memberType = generator.get();
			PGoType fresh = new PGoTypeSet(memberType, origin);
			solver.addConstraint(ctx, new PGoTypeConstraint(origin, args.get(0), fresh));
			solver.addConstraint(ctx, new PGoTypeConstraint(origin, args.get(1), fresh));
			return fresh;
		}));
>>>>>>> e5aebcd5
	}

	private static Map<String, BuiltinModule> builtinModules = new HashMap<>();
	static {
		BuiltinModule TLC = new BuiltinModule();
		builtinModules.put("TLC", TLC);


		BuiltinModule Sequences = new BuiltinModule();
		builtinModules.put("Sequences", Sequences);
<<<<<<< HEAD
		Sequences.addOperator("Len", new PolymorphicBuiltinOperator(
				1,
				Arrays.asList(
					(ctx, origin, args, solver, generator) -> {
						solver.addConstraint(ctx, new PGoTypeConstraint(origin, args.get(0), PGoTypeString.getInstance()));
						return PGoTypeInt.getInstance();
					},
					(ctx, origin, args, solver, generator) -> {
						solver.addConstraint(ctx, new PGoTypeConstraint(origin, args.get(0), new PGoTypeSlice(generator.get())));
						return PGoTypeInt.getInstance();
					},
					(ctx, origin, args, solver, generator) -> {
						solver.addConstraint(ctx, new PGoTypeConstraint(origin, args.get(0), new PGoTypeUnrealizedTuple()));
						return PGoTypeInt.getInstance();
					}),
				(builder, origin, registry, arguments, typeMap) -> new Call(
						new VariableName("len"), Collections.singletonList(arguments.get(0)))
				));
		Sequences.addOperator("Append", new BuiltinOperator(
				2,
				(ctx, origin, args, solver, generator) -> {
					PGoTypeVariable elementType = generator.get();
					solver.addConstraint(ctx, new PGoTypeConstraint(origin, args.get(0), new PGoTypeSlice(elementType)));
					solver.addConstraint(ctx, new PGoTypeConstraint(origin, args.get(1), elementType));
					return new PGoTypeSlice(elementType);
				},
				(builder, origin, registry, arguments, typeMap) -> new Call(
						new VariableName("append"), Arrays.asList(arguments.get(0), arguments.get(1)))
				));
		Sequences.addOperator("Head", new BuiltinOperator(
				1,
				(ctx, origin, args, solver, generator) -> {
					PGoTypeVariable elementType = generator.get();
					solver.addConstraint(ctx, new PGoTypeConstraint(origin, args.get(0), new PGoTypeSlice(elementType)));
					return elementType;
				},
				(builder, origin, registry, arguments, typeMap) -> new Index(arguments.get(0), new IntLiteral(0))
				));
		Sequences.addOperator("Tail", new BuiltinOperator(
				1,
				(ctx, origin, args, solver, generator) -> {
					PGoTypeVariable elementType = generator.get();
					solver.addConstraint(ctx, new PGoTypeConstraint(origin, args.get(0), new PGoTypeSlice(elementType)));
					return new PGoTypeSlice(elementType);
				},
				(builder, origin, registry, arguments, typeMap) -> new SliceOperator(
						arguments.get(0), new IntLiteral(1), null, null)
				));

		BuiltinModule Naturals = new BuiltinModule();
		builtinModules.put("Naturals", Naturals);
		Naturals.addOperator("-", new BuiltinOperator(
				2,
				(ctx, origin, args, solver, generator) -> {
					PGoType fresh = new PGoTypeUnrealizedNumber();
					solver.addConstraint(ctx, new PGoTypeConstraint(origin, args.get(0), fresh));
					solver.addConstraint(ctx, new PGoTypeConstraint(origin, args.get(1), fresh));
					return fresh;
				},
				(builder, origin, registry, arguments, typeMap) -> new Binop(
						Binop.Operation.MINUS, arguments.get(0), arguments.get(1))
				));
		Naturals.addOperator("+", new BuiltinOperator(
				2,
				(ctx, origin, args, solver, generator) -> {
					PGoType fresh = new PGoTypeUnrealizedNumber();
					solver.addConstraint(ctx, new PGoTypeConstraint(origin, args.get(0), fresh));
					solver.addConstraint(ctx, new PGoTypeConstraint(origin, args.get(1), fresh));
					return fresh;
				},
				(builder, origin, registry, arguments, typeMap) -> new Binop(
						Binop.Operation.PLUS, arguments.get(0), arguments.get(1))
				));
		Naturals.addOperator("%", new BuiltinOperator(
				2,
				(ctx, origin, args, solver, generator) -> {
					PGoType fresh = PGoTypeUnrealizedNumber.integralType();
					solver.addConstraint(ctx, new PGoTypeConstraint(origin, args.get(0), fresh));
					solver.addConstraint(ctx, new PGoTypeConstraint(origin, args.get(1), fresh));
					return fresh;
				},
				(builder, origin, registry, arguments, typeMap) -> new Binop(
						Binop.Operation.MOD, arguments.get(0), arguments.get(1))
				));
		Naturals.addOperator("*", new BuiltinOperator(
				2,
				(ctx, origin, args, solver, generator) -> {
					PGoType fresh = new PGoTypeUnrealizedNumber();
					solver.addConstraint(ctx, new PGoTypeConstraint(origin, args.get(0), fresh));
					solver.addConstraint(ctx, new PGoTypeConstraint(origin, args.get(1), fresh));
					return fresh;
				},
				(builder, origin, registry, arguments, typeMap) -> new Binop(
						Binop.Operation.TIMES, arguments.get(0), arguments.get(1))
				));
		Naturals.addOperator("<", new BuiltinOperator(
				2,
				(ctx, origin, args, solver, generator) -> {
					PGoType fresh = new PGoTypeUnrealizedNumber();
					solver.addConstraint(ctx, new PGoTypeConstraint(origin, args.get(0), fresh));
					solver.addConstraint(ctx, new PGoTypeConstraint(origin, args.get(1), fresh));
					return PGoTypeBool.getInstance();
				},
				(builder, origin, registry, arguments, typeMap) -> new Binop(
						Binop.Operation.LT, arguments.get(0), arguments.get(1))
				));
		Naturals.addOperator(">", new BuiltinOperator(
				2,
				(ctx, origin, args, solver, generator) -> {
					PGoType fresh = new PGoTypeUnrealizedNumber();
					solver.addConstraint(ctx, new PGoTypeConstraint(origin, args.get(0), fresh));
					solver.addConstraint(ctx, new PGoTypeConstraint(origin, args.get(1), fresh));
					return PGoTypeBool.getInstance();
				},
				(builder, origin, registry, arguments, typeMap) -> new Binop(
						Binop.Operation.GT, arguments.get(0), arguments.get(1))
				));
		// TODO: \leq =<
		Naturals.addOperator("<=", new BuiltinOperator(
				2,
				(ctx, origin, args, solver, generator) -> {
					PGoType fresh = new PGoTypeUnrealizedNumber();
					solver.addConstraint(ctx, new PGoTypeConstraint(origin, args.get(0), fresh));
					solver.addConstraint(ctx, new PGoTypeConstraint(origin, args.get(1), fresh));
					return PGoTypeBool.getInstance();
				},
				(builder, origin, registry, arguments, typeMap) -> new Binop(
						Binop.Operation.LEQ, arguments.get(0), arguments.get(1))
				));
		// TODO: \geq
		Naturals.addOperator(">=", new BuiltinOperator(
				2,
				(ctx, origin, args, solver, generator) -> {
					PGoType fresh = new PGoTypeUnrealizedNumber();
					solver.addConstraint(ctx, new PGoTypeConstraint(origin, args.get(0), fresh));
					solver.addConstraint(ctx, new PGoTypeConstraint(origin, args.get(1), fresh));
					return PGoTypeBool.getInstance();
				},
				(builder, origin, registry, arguments, typeMap) -> new Binop(
						Binop.Operation.GEQ, arguments.get(0), arguments.get(1))
				));
		Naturals.addOperator("Nat", new BuiltinOperator(
				0,
				(ctx, origin, args, solver, generator) -> new PGoTypeSet(PGoTypeNatural.getInstance()),
				(builder, origin, registry, arguments, typeMap) -> {
					throw new RuntimeException("TODO");
				}
				));
		Naturals.addOperator("..", new BuiltinOperator(
				2,
				(ctx, origin, args, solver, generator) -> {
					PGoType fresh = PGoTypeUnrealizedNumber.integralType();
					solver.addConstraint(ctx, new PGoTypeConstraint(origin, args.get(0), fresh));
					solver.addConstraint(ctx, new PGoTypeConstraint(origin, args.get(1), fresh));
					return new PGoTypeSet(fresh);
				},
				(builder, origin, registry, arguments, typeMap) -> {
					Expression from = arguments.get(0);
					Expression to = arguments.get(1);
					Expression tmpRange = builder.varDecl("tmpRange", new Make(
							new SliceType(Builtins.Int), new Binop(Binop.Operation.MINUS, to, from), null));
					// TODO scope i correctly
					Expression acc = builder.getFreshName("i");
					try(BlockBuilder body = builder.forLoop(
							new Assignment(Collections.singletonList(acc), true, from),
							new Binop(Binop.Operation.LEQ, acc, to),
							new IncDec(true, acc))){
						body.assign(Collections.singletonList(new Index(tmpRange, acc)), acc);
					}
					return tmpRange;
				}));

		BuiltinModule Integers = new BuiltinModule(Naturals);
		builtinModules.put("Integers", Integers);
		Integers.addOperator("-", new BuiltinOperator(
				1,
				(ctx, origin, args, solver, generator) -> {
					PGoType fresh = new PGoTypeUnrealizedNumber(PGoTypeInt.getInstance());
					solver.addConstraint(ctx, new PGoTypeConstraint(origin, args.get(0), fresh));
					return fresh;
				},
				(builder, origin, registry, arguments, typeMap) -> new Unary(Unary.Operation.NEG, arguments.get(0))
				));
		Integers.addOperator("Int", new BuiltinOperator(
				0,
				(ctx, origin, args, solver, generator) -> new PGoTypeSet(PGoTypeInt.getInstance()),
				(builder, origin, registry, arguments, typeMap) -> {
					throw new RuntimeException("TODO");
				}
				));
=======
		Sequences.addOperator("Len", new PolymorphicBuiltinOperator(1, Arrays.asList(
				(ctx, origin, args, solver, generator) -> {
					solver.addConstraint(ctx, new PGoTypeConstraint(origin, args.get(0), new PGoTypeString(origin)));
					return new PGoTypeInt(origin);
				},
				(ctx, origin, args, solver, generator) -> {
					solver.addConstraint(ctx, new PGoTypeConstraint(origin, args.get(0), new PGoTypeSlice(generator.get(), origin)));
					return new PGoTypeInt(origin);
				},
				(ctx, origin, args, solver, generator) -> {
					solver.addConstraint(ctx, new PGoTypeConstraint(origin, args.get(0), new PGoTypeUnrealizedTuple(new PGoTypeNatural(origin), origin)));
					return new PGoTypeInt(origin);
				})));
		Sequences.addOperator("Append", new BuiltinOperator(2, (ctx, origin, args, solver, generator) -> {
			PGoTypeVariable elementType = generator.get();
			PGoType fresh = new PGoTypeSlice(elementType, origin);
			solver.addConstraint(ctx, new PGoTypeConstraint(origin, args.get(0), fresh));
			solver.addConstraint(ctx, new PGoTypeConstraint(origin, args.get(1), elementType));
			return fresh;
		}));
		Sequences.addOperator("Head", new BuiltinOperator(1, (ctx, origin, args, solver, generator) -> {
			PGoTypeVariable elementType = generator.get();
			solver.addConstraint(ctx, new PGoTypeConstraint(origin, args.get(0), new PGoTypeSlice(elementType, origin)));
			return elementType;
		}));
		Sequences.addOperator("Tail", new BuiltinOperator(1, (ctx, origin, args, solver, generator) -> {
			PGoTypeVariable elementType = generator.get();
			PGoType fresh = new PGoTypeSlice(elementType, origin);
			solver.addConstraint(ctx, new PGoTypeConstraint(origin, args.get(0), fresh));
			return fresh;
		}));

		BuiltinModule Naturals = new BuiltinModule();
		builtinModules.put("Naturals", Naturals);
		Naturals.addOperator("-", new BuiltinOperator(2, (ctx, origin, args, solver, generator) -> {
			PGoType fresh = new PGoTypeUnrealizedNumber(new PGoTypeNatural(origin), origin);
			solver.addConstraint(ctx, new PGoTypeConstraint(origin, args.get(0), fresh));
			solver.addConstraint(ctx, new PGoTypeConstraint(origin, args.get(1), fresh));
			return fresh;
		}));
		Naturals.addOperator("+", new BuiltinOperator(2, (ctx, origin, args, solver, generator) -> {
			PGoType fresh = new PGoTypeUnrealizedNumber(new PGoTypeNatural(origin), origin);
			solver.addConstraint(ctx, new PGoTypeConstraint(origin, args.get(0), fresh));
			solver.addConstraint(ctx, new PGoTypeConstraint(origin, args.get(1), fresh));
			return fresh;
		}));
		Naturals.addOperator("%", new BuiltinOperator(2, (ctx, origin, args, solver, generator) -> {
			PGoType fresh = PGoTypeUnrealizedNumber.integralType(new PGoTypeNatural(origin), origin);
			solver.addConstraint(ctx, new PGoTypeConstraint(origin, args.get(0), fresh));
			solver.addConstraint(ctx, new PGoTypeConstraint(origin, args.get(1), fresh));
			return fresh;
		}));
		Naturals.addOperator("*", new BuiltinOperator(2, (ctx, origin, args, solver, generator) -> {
			PGoType fresh = new PGoTypeUnrealizedNumber(new PGoTypeNatural(origin), origin);
			solver.addConstraint(ctx, new PGoTypeConstraint(origin, args.get(0), fresh));
			solver.addConstraint(ctx, new PGoTypeConstraint(origin, args.get(1), fresh));
			return fresh;
		}));
		Naturals.addOperator("<", new BuiltinOperator(2, (ctx, origin, args, solver, generator) -> {
			PGoType fresh = new PGoTypeUnrealizedNumber(new PGoTypeNatural(origin), origin);
			solver.addConstraint(ctx, new PGoTypeConstraint(origin, args.get(0), fresh));
			solver.addConstraint(ctx, new PGoTypeConstraint(origin, args.get(1), fresh));
			return new PGoTypeBool(origin);
		}));
		Naturals.addOperator(">", new BuiltinOperator(2, (ctx, origin, args, solver, generator) -> {
			PGoType fresh = new PGoTypeUnrealizedNumber(new PGoTypeNatural(origin), origin);
			solver.addConstraint(ctx, new PGoTypeConstraint(origin, args.get(0), fresh));
			solver.addConstraint(ctx, new PGoTypeConstraint(origin, args.get(1), fresh));
			return new PGoTypeBool(origin);
		}));
		// TODO: \leq =<
		Naturals.addOperator("<=", new BuiltinOperator(2, (ctx, origin, args, solver, generator) -> {
			PGoType fresh = new PGoTypeUnrealizedNumber(new PGoTypeNatural(origin), origin);
			solver.addConstraint(ctx, new PGoTypeConstraint(origin, args.get(0), fresh));
			solver.addConstraint(ctx, new PGoTypeConstraint(origin, args.get(1), fresh));
			return new PGoTypeBool(origin);
		}));
		// TODO: \geq
		Naturals.addOperator(">=", new BuiltinOperator(2, (ctx, origin, args, solver, generator) -> {
			PGoType fresh = new PGoTypeUnrealizedNumber(new PGoTypeNatural(origin), origin);
			solver.addConstraint(ctx, new PGoTypeConstraint(origin, args.get(0), fresh));
			solver.addConstraint(ctx, new PGoTypeConstraint(origin, args.get(1), fresh));
			return new PGoTypeBool(origin);
		}));
		Naturals.addOperator("Nat", new BuiltinOperator(0, (ctx, origin, args, solver, generator) ->
				new PGoTypeNonEnumerableSet(new PGoTypeNatural(origin), origin)));
		Naturals.addOperator("..", new BuiltinOperator(2, (ctx, origin, args, solver, generator) -> {
			PGoType fresh = PGoTypeUnrealizedNumber.integralType(origin);
			solver.addConstraint(ctx, new PGoTypeConstraint(origin, args.get(0), fresh));
			solver.addConstraint(ctx, new PGoTypeConstraint(origin, args.get(1), fresh));
			return new PGoTypeSet(fresh);
		}));

		BuiltinModule Integers = new BuiltinModule(Naturals);
		builtinModules.put("Integers", Integers);
		Integers.addOperator("-", new BuiltinOperator(1, (ctx, origin, args, solver, generator) -> {
			PGoType fresh = new PGoTypeUnrealizedNumber(new PGoTypeInt(origin), origin);
			solver.addConstraint(ctx, new PGoTypeConstraint(origin, args.get(0), fresh));
			return fresh;
		}));
		Integers.addOperator("Int", new BuiltinOperator(0, (ctx, origin, args, solver, generator) ->
				new PGoTypeNonEnumerableSet(new PGoTypeInt(origin), origin)));
>>>>>>> e5aebcd5

	}

	public static BuiltinModule getUniversalBuiltins() {
		return universalBuiltins;
	}

	public static BuiltinModule findBuiltinModule(String name) {
		return builtinModules.get(name);
	}

	public static boolean isBuiltinModule(String name) {
		return builtinModules.containsKey(name);
	}

	public static Map<QualifiedName, UID> getInitialDefinitions() {
		Map<QualifiedName, UID> defs = new HashMap<>();
		for(Map.Entry<String, OperatorAccessor> op : universalBuiltins.getOperators().entrySet()) {
			defs.put(new QualifiedName(op.getKey()), op.getValue().getUID());
		}
		return defs;
	}

}<|MERGE_RESOLUTION|>--- conflicted
+++ resolved
@@ -28,12 +28,11 @@
 
 	private static BuiltinModule universalBuiltins = new BuiltinModule();
 	static {
-<<<<<<< HEAD
 		universalBuiltins.addOperator("=", new BuiltinOperator(
 				2,
 				(ctx, origin, args, solver, generator) -> {
 					solver.addConstraint(ctx, new PGoTypeConstraint(origin, args.get(0), args.get(1)));
-					return PGoTypeBool.getInstance();
+					return new PGoTypeBool(origin);
 				},
 				(builder, origin, registry, arguments, typeMap) -> {
 					return typeMap.get(origin.getUID()).accept(
@@ -45,7 +44,7 @@
 				2,
 				(ctx, origin, args, solver, generator) -> {
 					solver.addConstraint(ctx, new PGoTypeConstraint(origin, args.get(0), args.get(1)));
-					return PGoTypeBool.getInstance();
+					return new PGoTypeBool(origin);
 				},
 				(builder, origin, registry, arguments, typeMap) -> {
 					return typeMap.get(origin.getUID()).accept(
@@ -59,7 +58,7 @@
 					PGoTypeVariable memberType = generator.get();
 					solver.addConstraint(ctx, new PGoTypeConstraint(origin, args.get(0), memberType));
 					solver.addConstraint(ctx, new PGoTypeConstraint(origin, args.get(1), new PGoTypeSet(memberType)));
-					return PGoTypeBool.getInstance();
+					return new PGoTypeBool(origin);
 				},
 				(builder, origin, registry, arguments, typeMap) -> {
 					throw new RuntimeException("TODO");
@@ -71,7 +70,7 @@
 					PGoTypeVariable memberType = generator.get();
 					solver.addConstraint(ctx, new PGoTypeConstraint(origin, args.get(0), new PGoTypeSet(memberType)));
 					solver.addConstraint(ctx, new PGoTypeConstraint(origin, args.get(1), new PGoTypeSet(memberType)));
-					return new PGoTypeSet(memberType);
+					return new PGoTypeSet(memberType, origin);
 				},
 				(builder, origin, registry, arguments, typeMap) -> {
 					throw new RuntimeException("TODO");
@@ -80,17 +79,19 @@
 		universalBuiltins.addOperator("~", new BuiltinOperator(
 				1,
 				(ctx, origin, args, solver, generator) -> {
-					solver.addConstraint(ctx, new PGoTypeConstraint(origin, args.get(0), PGoTypeBool.getInstance()));
-					return PGoTypeBool.getInstance();
+					PGoType fresh = new PGoTypeBool(origin);
+					solver.addConstraint(ctx, new PGoTypeConstraint(origin, args.get(0), fresh));
+					return new PGoTypeBool(origin);
 				},
 				(builder, origin, registry, arguments, typeMap) -> new Unary(Unary.Operation.NOT, arguments.get(0))
 				));
 		universalBuiltins.addOperator("\\/", new BuiltinOperator(
 				2,
 				(ctx, origin, args, solver, generator) -> {
-					solver.addConstraint(ctx, new PGoTypeConstraint(origin, args.get(0), PGoTypeBool.getInstance()));
-					solver.addConstraint(ctx, new PGoTypeConstraint(origin, args.get(1), PGoTypeBool.getInstance()));
-					return PGoTypeBool.getInstance();
+					PGoType fresh = new PGoTypeBool(origin);
+					solver.addConstraint(ctx, new PGoTypeConstraint(origin, args.get(0), fresh));
+					solver.addConstraint(ctx, new PGoTypeConstraint(origin, args.get(1), fresh));
+					return new PGoTypeBool(origin);
 				},
 				(builder, origin, registry, arguments, typeMap) -> new Binop(
 						Binop.Operation.OR, arguments.get(0), arguments.get(1))
@@ -98,9 +99,10 @@
 		universalBuiltins.addOperator("/\\", new BuiltinOperator(
 				2,
 				(ctx, origin, args, solver, generator) -> {
-					solver.addConstraint(ctx, new PGoTypeConstraint(origin, args.get(0), PGoTypeBool.getInstance()));
-					solver.addConstraint(ctx, new PGoTypeConstraint(origin, args.get(1), PGoTypeBool.getInstance()));
-					return PGoTypeBool.getInstance();
+					PGoType fresh = new PGoTypeBool(origin);
+					solver.addConstraint(ctx, new PGoTypeConstraint(origin, args.get(0), fresh));
+					solver.addConstraint(ctx, new PGoTypeConstraint(origin, args.get(1), fresh));
+					return new PGoTypeBool(origin);
 				},
 				(builder, origin, registry, arguments, typeMap) -> new Binop(
 						Binop.Operation.AND, arguments.get(0), arguments.get(1))
@@ -109,60 +111,15 @@
 				2,
 				(ctx, origin, args, solver, generator) -> {
 					PGoTypeVariable memberType = generator.get();
-					solver.addConstraint(ctx, new PGoTypeConstraint(origin, args.get(0), new PGoTypeSet(memberType)));
-					solver.addConstraint(ctx, new PGoTypeConstraint(origin, args.get(1), new PGoTypeSet(memberType)));
-					return new PGoTypeSet(memberType);
-				},
-				(builder, origin, registry, arguments, typeMap) -> {
-					throw new RuntimeException("TODO");
-				}
-				));
-=======
-		universalBuiltins.addOperator("=", new BuiltinOperator(2, (ctx, origin, args, solver, generator) -> {
-			solver.addConstraint(ctx, new PGoTypeConstraint(origin, args.get(0), args.get(1)));
-			return new PGoTypeBool(origin);
-		}));
-		universalBuiltins.addOperator("#", new BuiltinOperator(2, (ctx, origin, args, solver, generator) -> {
-			solver.addConstraint(ctx, new PGoTypeConstraint(origin, args.get(0), args.get(1)));
-			return new PGoTypeBool(origin);
-		}));
-		universalBuiltins.addOperator("\\in", new BuiltinOperator(2, (ctx, origin, args, solver, generator) -> {
-			PGoTypeVariable memberType = generator.get();
-			solver.addConstraint(ctx, new PGoTypeConstraint(origin, args.get(0), memberType));
-			solver.addConstraint(ctx, new PGoTypeConstraint(origin, args.get(1), new PGoTypeSet(memberType)));
-			return new PGoTypeBool(origin);
-		}));
-		universalBuiltins.addOperator("\\", new BuiltinOperator(2, (ctx, origin, args, solver, generator) -> {
-			PGoTypeVariable memberType = generator.get();
-			solver.addConstraint(ctx, new PGoTypeConstraint(origin, args.get(0), new PGoTypeSet(memberType)));
-			solver.addConstraint(ctx, new PGoTypeConstraint(origin, args.get(1), new PGoTypeSet(memberType)));
-			return new PGoTypeSet(memberType, origin);
-		}));
-		universalBuiltins.addOperator("~", new BuiltinOperator(1, (ctx, origin, args, solver, generator) -> {
-			PGoType fresh = new PGoTypeBool(origin);
-			solver.addConstraint(ctx, new PGoTypeConstraint(origin, args.get(0), fresh));
-			return fresh;
-		}));
-		universalBuiltins.addOperator("\\/", new BuiltinOperator(2, (ctx, origin, args, solver, generator) -> {
-			PGoType fresh = new PGoTypeBool(origin);
-			solver.addConstraint(ctx, new PGoTypeConstraint(origin, args.get(0), fresh));
-			solver.addConstraint(ctx, new PGoTypeConstraint(origin, args.get(1), fresh));
-			return fresh;
-		}));
-		universalBuiltins.addOperator("/\\", new BuiltinOperator(2, (ctx, origin, args, solver, generator) -> {
-			PGoType fresh = new PGoTypeBool(origin);
-			solver.addConstraint(ctx, new PGoTypeConstraint(origin, args.get(0), fresh));
-			solver.addConstraint(ctx, new PGoTypeConstraint(origin, args.get(1), fresh));
-			return fresh;
-		}));
-		universalBuiltins.addOperator("\\union", new BuiltinOperator(2, (ctx, origin, args, solver, generator) -> {
-			PGoTypeVariable memberType = generator.get();
-			PGoType fresh = new PGoTypeSet(memberType, origin);
-			solver.addConstraint(ctx, new PGoTypeConstraint(origin, args.get(0), fresh));
-			solver.addConstraint(ctx, new PGoTypeConstraint(origin, args.get(1), fresh));
-			return fresh;
-		}));
->>>>>>> e5aebcd5
+					PGoType fresh = new PGoTypeSet(memberType, origin);
+					solver.addConstraint(ctx, new PGoTypeConstraint(origin, args.get(0), fresh));
+					solver.addConstraint(ctx, new PGoTypeConstraint(origin, args.get(1), fresh));
+					return new PGoTypeSet(memberType, origin);
+				},
+				(builder, origin, registry, arguments, typeMap) -> {
+					throw new RuntimeException("TODO");
+				}
+				));
 	}
 
 	private static Map<String, BuiltinModule> builtinModules = new HashMap<>();
@@ -173,21 +130,20 @@
 
 		BuiltinModule Sequences = new BuiltinModule();
 		builtinModules.put("Sequences", Sequences);
-<<<<<<< HEAD
 		Sequences.addOperator("Len", new PolymorphicBuiltinOperator(
 				1,
 				Arrays.asList(
 					(ctx, origin, args, solver, generator) -> {
-						solver.addConstraint(ctx, new PGoTypeConstraint(origin, args.get(0), PGoTypeString.getInstance()));
-						return PGoTypeInt.getInstance();
+						solver.addConstraint(ctx, new PGoTypeConstraint(origin, args.get(0), new PGoTypeString(origin)));
+						return new PGoTypeInt(origin);
 					},
 					(ctx, origin, args, solver, generator) -> {
-						solver.addConstraint(ctx, new PGoTypeConstraint(origin, args.get(0), new PGoTypeSlice(generator.get())));
-						return PGoTypeInt.getInstance();
+						solver.addConstraint(ctx, new PGoTypeConstraint(origin, args.get(0), new PGoTypeSlice(generator.get(), origin)));
+						return new PGoTypeInt(origin);
 					},
 					(ctx, origin, args, solver, generator) -> {
-						solver.addConstraint(ctx, new PGoTypeConstraint(origin, args.get(0), new PGoTypeUnrealizedTuple()));
-						return PGoTypeInt.getInstance();
+						solver.addConstraint(ctx, new PGoTypeConstraint(origin, args.get(0), new PGoTypeUnrealizedTuple(new PGoTypeNatural(origin), origin)));
+						return new PGoTypeInt(origin);
 					}),
 				(builder, origin, registry, arguments, typeMap) -> new Call(
 						new VariableName("len"), Collections.singletonList(arguments.get(0)))
@@ -196,9 +152,10 @@
 				2,
 				(ctx, origin, args, solver, generator) -> {
 					PGoTypeVariable elementType = generator.get();
-					solver.addConstraint(ctx, new PGoTypeConstraint(origin, args.get(0), new PGoTypeSlice(elementType)));
+					PGoType fresh = new PGoTypeSlice(elementType, origin);
+					solver.addConstraint(ctx, new PGoTypeConstraint(origin, args.get(0), fresh));
 					solver.addConstraint(ctx, new PGoTypeConstraint(origin, args.get(1), elementType));
-					return new PGoTypeSlice(elementType);
+					return fresh;
 				},
 				(builder, origin, registry, arguments, typeMap) -> new Call(
 						new VariableName("append"), Arrays.asList(arguments.get(0), arguments.get(1)))
@@ -207,7 +164,7 @@
 				1,
 				(ctx, origin, args, solver, generator) -> {
 					PGoTypeVariable elementType = generator.get();
-					solver.addConstraint(ctx, new PGoTypeConstraint(origin, args.get(0), new PGoTypeSlice(elementType)));
+					solver.addConstraint(ctx, new PGoTypeConstraint(origin, args.get(0), new PGoTypeSlice(elementType, origin)));
 					return elementType;
 				},
 				(builder, origin, registry, arguments, typeMap) -> new Index(arguments.get(0), new IntLiteral(0))
@@ -216,8 +173,9 @@
 				1,
 				(ctx, origin, args, solver, generator) -> {
 					PGoTypeVariable elementType = generator.get();
-					solver.addConstraint(ctx, new PGoTypeConstraint(origin, args.get(0), new PGoTypeSlice(elementType)));
-					return new PGoTypeSlice(elementType);
+					PGoType fresh = new PGoTypeSlice(elementType, origin);
+					solver.addConstraint(ctx, new PGoTypeConstraint(origin, args.get(0), fresh));
+					return fresh;
 				},
 				(builder, origin, registry, arguments, typeMap) -> new SliceOperator(
 						arguments.get(0), new IntLiteral(1), null, null)
@@ -228,7 +186,7 @@
 		Naturals.addOperator("-", new BuiltinOperator(
 				2,
 				(ctx, origin, args, solver, generator) -> {
-					PGoType fresh = new PGoTypeUnrealizedNumber();
+					PGoType fresh = new PGoTypeUnrealizedNumber(new PGoTypeNatural(origin), origin);
 					solver.addConstraint(ctx, new PGoTypeConstraint(origin, args.get(0), fresh));
 					solver.addConstraint(ctx, new PGoTypeConstraint(origin, args.get(1), fresh));
 					return fresh;
@@ -239,7 +197,7 @@
 		Naturals.addOperator("+", new BuiltinOperator(
 				2,
 				(ctx, origin, args, solver, generator) -> {
-					PGoType fresh = new PGoTypeUnrealizedNumber();
+					PGoType fresh = new PGoTypeUnrealizedNumber(new PGoTypeNatural(origin), origin);
 					solver.addConstraint(ctx, new PGoTypeConstraint(origin, args.get(0), fresh));
 					solver.addConstraint(ctx, new PGoTypeConstraint(origin, args.get(1), fresh));
 					return fresh;
@@ -250,7 +208,7 @@
 		Naturals.addOperator("%", new BuiltinOperator(
 				2,
 				(ctx, origin, args, solver, generator) -> {
-					PGoType fresh = PGoTypeUnrealizedNumber.integralType();
+					PGoType fresh = new PGoTypeUnrealizedNumber(new PGoTypeNatural(origin), origin);
 					solver.addConstraint(ctx, new PGoTypeConstraint(origin, args.get(0), fresh));
 					solver.addConstraint(ctx, new PGoTypeConstraint(origin, args.get(1), fresh));
 					return fresh;
@@ -261,7 +219,7 @@
 		Naturals.addOperator("*", new BuiltinOperator(
 				2,
 				(ctx, origin, args, solver, generator) -> {
-					PGoType fresh = new PGoTypeUnrealizedNumber();
+					PGoType fresh = new PGoTypeUnrealizedNumber(new PGoTypeNatural(origin), origin);
 					solver.addConstraint(ctx, new PGoTypeConstraint(origin, args.get(0), fresh));
 					solver.addConstraint(ctx, new PGoTypeConstraint(origin, args.get(1), fresh));
 					return fresh;
@@ -272,10 +230,10 @@
 		Naturals.addOperator("<", new BuiltinOperator(
 				2,
 				(ctx, origin, args, solver, generator) -> {
-					PGoType fresh = new PGoTypeUnrealizedNumber();
-					solver.addConstraint(ctx, new PGoTypeConstraint(origin, args.get(0), fresh));
-					solver.addConstraint(ctx, new PGoTypeConstraint(origin, args.get(1), fresh));
-					return PGoTypeBool.getInstance();
+					PGoType fresh = new PGoTypeUnrealizedNumber(new PGoTypeNatural(origin), origin);
+					solver.addConstraint(ctx, new PGoTypeConstraint(origin, args.get(0), fresh));
+					solver.addConstraint(ctx, new PGoTypeConstraint(origin, args.get(1), fresh));
+					return new PGoTypeBool(origin);
 				},
 				(builder, origin, registry, arguments, typeMap) -> new Binop(
 						Binop.Operation.LT, arguments.get(0), arguments.get(1))
@@ -283,10 +241,10 @@
 		Naturals.addOperator(">", new BuiltinOperator(
 				2,
 				(ctx, origin, args, solver, generator) -> {
-					PGoType fresh = new PGoTypeUnrealizedNumber();
-					solver.addConstraint(ctx, new PGoTypeConstraint(origin, args.get(0), fresh));
-					solver.addConstraint(ctx, new PGoTypeConstraint(origin, args.get(1), fresh));
-					return PGoTypeBool.getInstance();
+					PGoType fresh = new PGoTypeUnrealizedNumber(new PGoTypeNatural(origin), origin);
+					solver.addConstraint(ctx, new PGoTypeConstraint(origin, args.get(0), fresh));
+					solver.addConstraint(ctx, new PGoTypeConstraint(origin, args.get(1), fresh));
+					return new PGoTypeBool(origin);
 				},
 				(builder, origin, registry, arguments, typeMap) -> new Binop(
 						Binop.Operation.GT, arguments.get(0), arguments.get(1))
@@ -295,10 +253,10 @@
 		Naturals.addOperator("<=", new BuiltinOperator(
 				2,
 				(ctx, origin, args, solver, generator) -> {
-					PGoType fresh = new PGoTypeUnrealizedNumber();
-					solver.addConstraint(ctx, new PGoTypeConstraint(origin, args.get(0), fresh));
-					solver.addConstraint(ctx, new PGoTypeConstraint(origin, args.get(1), fresh));
-					return PGoTypeBool.getInstance();
+					PGoType fresh = new PGoTypeUnrealizedNumber(new PGoTypeNatural(origin), origin);
+					solver.addConstraint(ctx, new PGoTypeConstraint(origin, args.get(0), fresh));
+					solver.addConstraint(ctx, new PGoTypeConstraint(origin, args.get(1), fresh));
+					return new PGoTypeBool(origin);
 				},
 				(builder, origin, registry, arguments, typeMap) -> new Binop(
 						Binop.Operation.LEQ, arguments.get(0), arguments.get(1))
@@ -307,17 +265,17 @@
 		Naturals.addOperator(">=", new BuiltinOperator(
 				2,
 				(ctx, origin, args, solver, generator) -> {
-					PGoType fresh = new PGoTypeUnrealizedNumber();
-					solver.addConstraint(ctx, new PGoTypeConstraint(origin, args.get(0), fresh));
-					solver.addConstraint(ctx, new PGoTypeConstraint(origin, args.get(1), fresh));
-					return PGoTypeBool.getInstance();
+					PGoType fresh = new PGoTypeUnrealizedNumber(new PGoTypeNatural(origin), origin);
+					solver.addConstraint(ctx, new PGoTypeConstraint(origin, args.get(0), fresh));
+					solver.addConstraint(ctx, new PGoTypeConstraint(origin, args.get(1), fresh));
+					return new PGoTypeBool(origin);
 				},
 				(builder, origin, registry, arguments, typeMap) -> new Binop(
 						Binop.Operation.GEQ, arguments.get(0), arguments.get(1))
 				));
 		Naturals.addOperator("Nat", new BuiltinOperator(
 				0,
-				(ctx, origin, args, solver, generator) -> new PGoTypeSet(PGoTypeNatural.getInstance()),
+				(ctx, origin, args, solver, generator) -> new PGoTypeNonEnumerableSet(new PGoTypeNatural(origin), origin),
 				(builder, origin, registry, arguments, typeMap) -> {
 					throw new RuntimeException("TODO");
 				}
@@ -325,7 +283,7 @@
 		Naturals.addOperator("..", new BuiltinOperator(
 				2,
 				(ctx, origin, args, solver, generator) -> {
-					PGoType fresh = PGoTypeUnrealizedNumber.integralType();
+					PGoType fresh = PGoTypeUnrealizedNumber.integralType(origin);
 					solver.addConstraint(ctx, new PGoTypeConstraint(origin, args.get(0), fresh));
 					solver.addConstraint(ctx, new PGoTypeConstraint(origin, args.get(1), fresh));
 					return new PGoTypeSet(fresh);
@@ -351,7 +309,7 @@
 		Integers.addOperator("-", new BuiltinOperator(
 				1,
 				(ctx, origin, args, solver, generator) -> {
-					PGoType fresh = new PGoTypeUnrealizedNumber(PGoTypeInt.getInstance());
+					PGoType fresh = new PGoTypeUnrealizedNumber(new PGoTypeInt(origin), origin);
 					solver.addConstraint(ctx, new PGoTypeConstraint(origin, args.get(0), fresh));
 					return fresh;
 				},
@@ -359,115 +317,11 @@
 				));
 		Integers.addOperator("Int", new BuiltinOperator(
 				0,
-				(ctx, origin, args, solver, generator) -> new PGoTypeSet(PGoTypeInt.getInstance()),
-				(builder, origin, registry, arguments, typeMap) -> {
-					throw new RuntimeException("TODO");
-				}
-				));
-=======
-		Sequences.addOperator("Len", new PolymorphicBuiltinOperator(1, Arrays.asList(
-				(ctx, origin, args, solver, generator) -> {
-					solver.addConstraint(ctx, new PGoTypeConstraint(origin, args.get(0), new PGoTypeString(origin)));
-					return new PGoTypeInt(origin);
-				},
-				(ctx, origin, args, solver, generator) -> {
-					solver.addConstraint(ctx, new PGoTypeConstraint(origin, args.get(0), new PGoTypeSlice(generator.get(), origin)));
-					return new PGoTypeInt(origin);
-				},
-				(ctx, origin, args, solver, generator) -> {
-					solver.addConstraint(ctx, new PGoTypeConstraint(origin, args.get(0), new PGoTypeUnrealizedTuple(new PGoTypeNatural(origin), origin)));
-					return new PGoTypeInt(origin);
-				})));
-		Sequences.addOperator("Append", new BuiltinOperator(2, (ctx, origin, args, solver, generator) -> {
-			PGoTypeVariable elementType = generator.get();
-			PGoType fresh = new PGoTypeSlice(elementType, origin);
-			solver.addConstraint(ctx, new PGoTypeConstraint(origin, args.get(0), fresh));
-			solver.addConstraint(ctx, new PGoTypeConstraint(origin, args.get(1), elementType));
-			return fresh;
-		}));
-		Sequences.addOperator("Head", new BuiltinOperator(1, (ctx, origin, args, solver, generator) -> {
-			PGoTypeVariable elementType = generator.get();
-			solver.addConstraint(ctx, new PGoTypeConstraint(origin, args.get(0), new PGoTypeSlice(elementType, origin)));
-			return elementType;
-		}));
-		Sequences.addOperator("Tail", new BuiltinOperator(1, (ctx, origin, args, solver, generator) -> {
-			PGoTypeVariable elementType = generator.get();
-			PGoType fresh = new PGoTypeSlice(elementType, origin);
-			solver.addConstraint(ctx, new PGoTypeConstraint(origin, args.get(0), fresh));
-			return fresh;
-		}));
-
-		BuiltinModule Naturals = new BuiltinModule();
-		builtinModules.put("Naturals", Naturals);
-		Naturals.addOperator("-", new BuiltinOperator(2, (ctx, origin, args, solver, generator) -> {
-			PGoType fresh = new PGoTypeUnrealizedNumber(new PGoTypeNatural(origin), origin);
-			solver.addConstraint(ctx, new PGoTypeConstraint(origin, args.get(0), fresh));
-			solver.addConstraint(ctx, new PGoTypeConstraint(origin, args.get(1), fresh));
-			return fresh;
-		}));
-		Naturals.addOperator("+", new BuiltinOperator(2, (ctx, origin, args, solver, generator) -> {
-			PGoType fresh = new PGoTypeUnrealizedNumber(new PGoTypeNatural(origin), origin);
-			solver.addConstraint(ctx, new PGoTypeConstraint(origin, args.get(0), fresh));
-			solver.addConstraint(ctx, new PGoTypeConstraint(origin, args.get(1), fresh));
-			return fresh;
-		}));
-		Naturals.addOperator("%", new BuiltinOperator(2, (ctx, origin, args, solver, generator) -> {
-			PGoType fresh = PGoTypeUnrealizedNumber.integralType(new PGoTypeNatural(origin), origin);
-			solver.addConstraint(ctx, new PGoTypeConstraint(origin, args.get(0), fresh));
-			solver.addConstraint(ctx, new PGoTypeConstraint(origin, args.get(1), fresh));
-			return fresh;
-		}));
-		Naturals.addOperator("*", new BuiltinOperator(2, (ctx, origin, args, solver, generator) -> {
-			PGoType fresh = new PGoTypeUnrealizedNumber(new PGoTypeNatural(origin), origin);
-			solver.addConstraint(ctx, new PGoTypeConstraint(origin, args.get(0), fresh));
-			solver.addConstraint(ctx, new PGoTypeConstraint(origin, args.get(1), fresh));
-			return fresh;
-		}));
-		Naturals.addOperator("<", new BuiltinOperator(2, (ctx, origin, args, solver, generator) -> {
-			PGoType fresh = new PGoTypeUnrealizedNumber(new PGoTypeNatural(origin), origin);
-			solver.addConstraint(ctx, new PGoTypeConstraint(origin, args.get(0), fresh));
-			solver.addConstraint(ctx, new PGoTypeConstraint(origin, args.get(1), fresh));
-			return new PGoTypeBool(origin);
-		}));
-		Naturals.addOperator(">", new BuiltinOperator(2, (ctx, origin, args, solver, generator) -> {
-			PGoType fresh = new PGoTypeUnrealizedNumber(new PGoTypeNatural(origin), origin);
-			solver.addConstraint(ctx, new PGoTypeConstraint(origin, args.get(0), fresh));
-			solver.addConstraint(ctx, new PGoTypeConstraint(origin, args.get(1), fresh));
-			return new PGoTypeBool(origin);
-		}));
-		// TODO: \leq =<
-		Naturals.addOperator("<=", new BuiltinOperator(2, (ctx, origin, args, solver, generator) -> {
-			PGoType fresh = new PGoTypeUnrealizedNumber(new PGoTypeNatural(origin), origin);
-			solver.addConstraint(ctx, new PGoTypeConstraint(origin, args.get(0), fresh));
-			solver.addConstraint(ctx, new PGoTypeConstraint(origin, args.get(1), fresh));
-			return new PGoTypeBool(origin);
-		}));
-		// TODO: \geq
-		Naturals.addOperator(">=", new BuiltinOperator(2, (ctx, origin, args, solver, generator) -> {
-			PGoType fresh = new PGoTypeUnrealizedNumber(new PGoTypeNatural(origin), origin);
-			solver.addConstraint(ctx, new PGoTypeConstraint(origin, args.get(0), fresh));
-			solver.addConstraint(ctx, new PGoTypeConstraint(origin, args.get(1), fresh));
-			return new PGoTypeBool(origin);
-		}));
-		Naturals.addOperator("Nat", new BuiltinOperator(0, (ctx, origin, args, solver, generator) ->
-				new PGoTypeNonEnumerableSet(new PGoTypeNatural(origin), origin)));
-		Naturals.addOperator("..", new BuiltinOperator(2, (ctx, origin, args, solver, generator) -> {
-			PGoType fresh = PGoTypeUnrealizedNumber.integralType(origin);
-			solver.addConstraint(ctx, new PGoTypeConstraint(origin, args.get(0), fresh));
-			solver.addConstraint(ctx, new PGoTypeConstraint(origin, args.get(1), fresh));
-			return new PGoTypeSet(fresh);
-		}));
-
-		BuiltinModule Integers = new BuiltinModule(Naturals);
-		builtinModules.put("Integers", Integers);
-		Integers.addOperator("-", new BuiltinOperator(1, (ctx, origin, args, solver, generator) -> {
-			PGoType fresh = new PGoTypeUnrealizedNumber(new PGoTypeInt(origin), origin);
-			solver.addConstraint(ctx, new PGoTypeConstraint(origin, args.get(0), fresh));
-			return fresh;
-		}));
-		Integers.addOperator("Int", new BuiltinOperator(0, (ctx, origin, args, solver, generator) ->
-				new PGoTypeNonEnumerableSet(new PGoTypeInt(origin), origin)));
->>>>>>> e5aebcd5
+				(ctx, origin, args, solver, generator) -> new PGoTypeNonEnumerableSet(new PGoTypeInt(origin), origin),
+				(builder, origin, registry, arguments, typeMap) -> {
+					throw new RuntimeException("TODO");
+				}
+				));
 
 	}
 
