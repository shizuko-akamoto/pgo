--- conflicted
+++ resolved
@@ -11,14 +11,7 @@
 import pgo.model.golang.type.GoType;
 import pgo.model.golang.type.GoTypeName;
 import pgo.model.tla.*;
-<<<<<<< HEAD
 import pgo.model.type.*;
-=======
-import pgo.model.type.PGoType;
-import pgo.model.type.PGoTypeMap;
-import pgo.model.type.PGoTypeRecord;
-import pgo.model.type.PGoTypeSlice;
->>>>>>> 4df34102
 import pgo.scope.UID;
 import pgo.trans.intermediate.*;
 
@@ -212,15 +205,15 @@
 	@Override
 	public GoExpression visit(TLADot tlaDot) throws RuntimeException {
 		UID ref = registry.followReference(tlaDot.getExpression().getUID());
-		PGoType expressionType = typeMap.get(ref);
-		if (!(expressionType instanceof PGoTypeRecord)) {
+		Type expressionType = typeMap.get(ref);
+		if (!(expressionType instanceof RecordType)) {
 			throw new TODO();
 		}
 
-		PGoTypeRecord mapType = (PGoTypeRecord) expressionType;
-		PGoType fieldType;
-
-		Optional<PGoTypeRecord.Field> field = mapType
+		RecordType mapType = (RecordType) expressionType;
+		Type fieldType;
+
+		Optional<RecordType.Field> field = mapType
 				.getFields()
 				.stream()
 				.filter(f -> f.getName().equals(tlaDot.getField()))
@@ -232,7 +225,7 @@
 			throw new InternalCompilerError();
 		}
 
-		GoType castType = fieldType.accept(new PGoTypeGoTypeConversionVisitor());
+		GoType castType = fieldType.accept(new TypeConversionVisitor());
 		GoExpression mapGet = new GoIndexExpression(
 				tlaDot.getExpression().accept(this),
 				new GoStringLiteral(tlaDot.getField())
@@ -321,12 +314,11 @@
 
 	@Override
 	public GoExpression visit(TLAGeneralIdentifier tlaGeneralIdentifier) throws RuntimeException {
-		UID uid = tlaGeneralIdentifier.getUID();
-		UID ref = registry.followReference(uid);
+		UID ref = registry.followReference(tlaGeneralIdentifier.getUID());
 		if (registry.isGlobalVariable(ref)) {
 			return globalStrategy.readGlobalVariable(builder, ref);
 		}
-		if (typeMap.get(uid) instanceof ArchetypeResourceType) {
+		if (typeMap.get(ref) instanceof ArchetypeResourceType) {
 			return globalStrategy.readArchetypeResource(builder, tlaGeneralIdentifier);
 		}
 		if (registry.isLocalVariable(ref)) {
@@ -419,20 +411,11 @@
 
 	@Override
 	public GoExpression visit(TLARecordConstructor tlaRecordConstructor) throws RuntimeException {
-<<<<<<< HEAD
-		return new GoStructLiteral(
-				typeMap.get(tlaRecordConstructor.getUID()).accept(new TypeConversionVisitor()),
-				tlaRecordConstructor.getFields().stream()
-						.map(f -> new GoStructLiteralField(f.getName().getId(), f.getValue().accept(this)))
-						.collect(Collectors.toList()));
-=======
 		Map<GoExpression, GoExpression> kv = new HashMap<>();
-		tlaRecordConstructor.getFields().forEach(f -> {
-			kv.put(new GoStringLiteral(f.getName().getId()), f.getValue().accept(this));
-		});
+		tlaRecordConstructor.getFields().forEach(f ->
+				kv.put(new GoStringLiteral(f.getName().getId()), f.getValue().accept(this)));
 
 		return new GoMapLiteral(GoBuiltins.String, GoBuiltins.Interface, kv);
->>>>>>> 4df34102
 	}
 
 	@Override
