--- conflicted
+++ resolved
@@ -11,14 +11,7 @@
 import pgo.model.tla.TLAExpression;
 import pgo.model.tla.TLAFunctionCall;
 import pgo.model.tla.TLAGeneralIdentifier;
-<<<<<<< HEAD
-import pgo.model.type.ArchetypeResourceCollectionType;
 import pgo.model.type.Type;
-=======
-import pgo.model.type.PGoType;
-import pgo.model.type.PGoTypeMap;
-import pgo.model.type.PGoTypeSlice;
->>>>>>> 4df34102
 import pgo.scope.UID;
 import pgo.trans.intermediate.DefinitionRegistry;
 
@@ -157,32 +150,16 @@
         } else {
             throw new Unreachable();
         }
-<<<<<<< HEAD
         GoType resourceType = typeMap.get(ref).accept(new TypeConversionVisitor());
-=======
-        PGoType inferredType = registry.getReadValueType(ref);
->>>>>>> 4df34102
 
         // if this a function call being mapped, the read type used when casting should be
         // the value you get out of the slice or map inferred by the type system.
         GoType readType;
         if (isCall) {
-<<<<<<< HEAD
             readType = ((GoArchetypeResourceCollectionType) resourceType).getReadType();
         } else {
             readType = ((GoArchetypeResourceType) resourceType).getReadType();
-=======
-            if (inferredType instanceof PGoTypeSlice) {
-                inferredType = ((PGoTypeSlice) inferredType).getElementType();
-            } else if (inferredType instanceof PGoTypeMap) {
-                inferredType = ((PGoTypeMap) inferredType).getValueType();
-            } else {
-                throw new InternalCompilerError();
-            }
->>>>>>> 4df34102
-        }
-
-        GoType readType = inferredType.accept(new PGoTypeGoTypeConversionVisitor());
+        }
 
         // if the read type is inferred to be a TLA+ record, use a map[string]interface{}
         // to represent it instead
