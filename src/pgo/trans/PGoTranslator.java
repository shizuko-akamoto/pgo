--- conflicted
+++ resolved
@@ -2,12 +2,9 @@
 
 import java.io.File;
 import java.io.IOException;
-<<<<<<< HEAD
 import java.nio.file.Paths;
 import java.util.Collections;
-=======
 import java.util.List;
->>>>>>> 93162bef
 import java.util.Vector;
 import java.util.logging.Logger;
 
@@ -39,7 +36,6 @@
  * 
  */
 public class PGoTranslator {
-<<<<<<< HEAD
 
 	private Logger logger;
 
@@ -64,13 +60,6 @@
 		logger.info("Checking compile options for sanity");
 		CheckOptionsPass.perform(ctx, pcalAlgorithm, opts);
 		if(ctx.hasErrors()) throw new PGoTransException(ctx.format());
-=======
-	// the translated go ast
-	private GoProgram go;
-
-	public PGoTranslator(ParsedPcal pcal, PGoNetOptions opts) throws PGoTransException, PGoParseException {
-		Logger logger = Logger.getGlobal();
->>>>>>> 93162bef
 
 		logger.info("Expanding PlusCal macros");
 		pcalAlgorithm = PlusCalMacroExpansionPass.perform(ctx, pcalAlgorithm);
@@ -93,13 +82,8 @@
 		logger.info("Entering Stage Six: Generating Go Code");
 	}
 
-<<<<<<< HEAD
-	public Vector<String> getGoLines() {
+	public List<String> getGoLines() {
 		return null; // TODO
-=======
-	public List<String> getGoLines() {
-		return go.toGo();
->>>>>>> 93162bef
 	}
 
 	public void copyPackages(PGoOptions opts) throws IOException {
