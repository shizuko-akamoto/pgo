--- conflicted
+++ resolved
@@ -1,13 +1,5 @@
 package pgo.util;
 
-<<<<<<< HEAD
-=======
-import java.util.HashSet;
-import java.util.List;
-import java.util.Set;
-import java.util.Vector;
-
->>>>>>> 93162bef
 import pcal.AST;
 import pcal.AST.*;
 import pcal.AST.Process;
@@ -99,128 +91,7 @@
 	 * T is the result type
 	 * 
 	 */
-<<<<<<< HEAD
 	public static abstract class Visitor<T> {
-=======
-	public static abstract class Walker<T> {
-
-		// the result storage
-		protected T result;
-
-		// whether to stop traversing
-		protected boolean earlyTerm;
-
-		protected abstract void init();
-
-		public T getResult(List<AST> body) throws PGoTransException {
-			walk(body);
-			return result;
-		}
-
-		public T getResult(AST body) throws PGoTransException {
-			walk(body);
-			return result;
-		}
-
-		public Walker() {
-			init();
-		}
-
-		/**
-		 * Walks the ast
-		 * 
-		 * @param ast
-		 */
-		protected void walk(List<AST> ast) throws PGoTransException {
-			if (ast == null || earlyTerm) {
-				return;
-			}
-			for (AST a : ast) {
-				if (earlyTerm) {
-					break;
-				}
-				walk(a);
-			}
-		}
-
-		protected void walk(AST a) throws PGoTransException {
-			if (a == null || earlyTerm) {
-				return;
-			}
-
-			if (a instanceof Uniprocess) {
-				Uniprocess ua = (Uniprocess) a;
-				visit(ua);
-			} else if (a instanceof Multiprocess) {
-				Multiprocess ma = (Multiprocess) a;
-				visit(ma);
-			} else if (a instanceof Procedure) {
-				Procedure p = (Procedure) a;
-				visit(p);
-			} else if (a instanceof Process) {
-				Process p = (Process) a;
-				visit(p);
-			} else if (a instanceof VarDecl) {
-				visit((VarDecl) a);
-			} else if (a instanceof PVarDecl) {
-				visit((PVarDecl) a);
-			} else if (a instanceof LabeledStmt) {
-				LabeledStmt ls = (LabeledStmt) a;
-				visit(ls);
-			} else if (a instanceof While) {
-				While w = (While) a;
-				visit(w);
-			} else if (a instanceof Assign) {
-				Assign as = (Assign) a;
-				visit(as);
-			} else if (a instanceof SingleAssign) {
-				SingleAssign sa = (SingleAssign) a;
-				visit(sa);
-			} else if (a instanceof Lhs) {
-				visit((Lhs) a);
-			} else if (a instanceof If) {
-				If ifast = (If) a;
-				visit(ifast);
-			} else if (a instanceof Either) {
-				Either ei = (Either) a;
-				visit(ei);
-			} else if (a instanceof With) {
-				With with = (With) a;
-				visit(with);
-			} else if (a instanceof When) {
-				visit((When) a);
-			} else if (a instanceof PrintS) {
-				visit((PrintS) a);
-			} else if (a instanceof Assert) {
-				visit((Assert) a);
-			} else if (a instanceof Skip) {
-				visit((Skip) a);
-			} else if (a instanceof LabelIf) {
-				LabelIf lif = (LabelIf) a;
-				visit(lif);
-			} else if (a instanceof LabelEither) {
-				LabelEither le = (LabelEither) a;
-				visit(le);
-			} else if (a instanceof Clause) {
-				Clause c = (Clause) a;
-				visit(c);
-			} else if (a instanceof Call) {
-				visit((Call) a);
-			} else if (a instanceof Return) {
-				visit((Return) a);
-			} else if (a instanceof CallReturn) {
-				visit((CallReturn) a);
-			} else if (a instanceof Goto) {
-				visit((Goto) a);
-			} else if (a instanceof Macro) {
-				Macro m = (Macro) a;
-				visit(m);
-			} else if (a instanceof MacroCall) {
-				visit((MacroCall) a);
-			}
-		}
-
->>>>>>> 93162bef
 		// =================================================
 		// The below are functions to visit each individual AST node type
 		// The argument to visit is guaranteed to not be null.
@@ -254,110 +125,4 @@
 		public abstract T visit(MacroCall m) throws PGoException;
 
 	}
-
-<<<<<<< HEAD
-=======
-	/**
-	 * Determines whether the given body of code contains an assignment
-	 * operation to the variable of name
-	 * 
-	 * @param body
-	 * @param name
-	 * @return
-	 */
-	public static boolean containsAssignmentToVar(Vector<AST> body, String name) {
-		Walker<Boolean> av = new Walker<Boolean>() {
-
-			@Override
-			protected void init() {
-				result = false;
-			}
-
-			@Override
-			public void visit(Lhs lhs) {
-				if (lhs.var.equals(name)) {
-					result = true;
-					earlyTerm = true;
-				}
-			}
-
-		};
-
-		try {
-			return av.getResult(body);
-		} catch (PGoTransException e) {
-			assert (false); // shouldn't throw
-		}
-		return false;
-	}
-
-	/**
-	 * Finds all the function calls (procedure and macro calls) made in body of
-	 * code
-	 * 
-	 * @param body
-	 * @return
-	 */
-	public static Vector<String> collectFunctionCalls(Vector<AST> body) {
-		Walker<Vector<String>> av = new Walker<Vector<String>>() {
-
-			@Override
-			protected void init() {
-				result = new Vector<String>();
-			}
-
-			@Override
-			public void visit(Call call) {
-				result.add(call.to);
-			}
-
-			@Override
-			public void visit(CallReturn call) {
-				result.add(call.to);
-			}
-
-			@Override
-			public void visit(MacroCall mc) {
-				// TODO pluscal actually already expanded the macro. we need to
-				// handle it before this is useful. Right now, this will never
-				// be reached as MacroCalls are replaced with the actual code
-				result.add(mc.name);
-			}
-		};
-
-		try {
-			return av.getResult(body);
-		} catch (PGoTransException e) {
-			assert (false);
-		}
-		return null;
-	}
-
-	/**
-	 * Finds all the labels that are used in goto statements.
-	 * @param body
-	 */
-	public static Set<String> collectUsedLabels(List<AST> body) {
-		Walker<Set<String>> av = new Walker<Set<String>>() {
-
-			@Override
-			protected void init() {
-				result = new HashSet<>();
-			}
-
-			@Override
-			protected void visit(Goto g) {
-				result.add(g.to);
-			}
-
-		};
-
-		try {
-			return av.getResult(body);
-		} catch (PGoTransException e) {
-			assert false;
-		}
-		return null;
-	}
->>>>>>> 93162bef
 }